##########################################################################
#
#  Copyright (c) 2011-2014, John Haddon. All rights reserved.
#  Copyright (c) 2011-2014, Image Engine Design Inc. All rights reserved.
#
#  Redistribution and use in source and binary forms, with or without
#  modification, are permitted provided that the following conditions are
#  met:
#
#      * Redistributions of source code must retain the above
#        copyright notice, this list of conditions and the following
#        disclaimer.
#
#      * Redistributions in binary form must reproduce the above
#        copyright notice, this list of conditions and the following
#        disclaimer in the documentation and/or other materials provided with
#        the distribution.
#
#      * Neither the name of John Haddon nor the names of
#        any other contributors to this software may be used to endorse or
#        promote products derived from this software without specific prior
#        written permission.
#
#  THIS SOFTWARE IS PROVIDED BY THE COPYRIGHT HOLDERS AND CONTRIBUTORS "AS
#  IS" AND ANY EXPRESS OR IMPLIED WARRANTIES, INCLUDING, BUT NOT LIMITED TO,
#  THE IMPLIED WARRANTIES OF MERCHANTABILITY AND FITNESS FOR A PARTICULAR
#  PURPOSE ARE DISCLAIMED. IN NO EVENT SHALL THE COPYRIGHT OWNER OR
#  CONTRIBUTORS BE LIABLE FOR ANY DIRECT, INDIRECT, INCIDENTAL, SPECIAL,
#  EXEMPLARY, OR CONSEQUENTIAL DAMAGES (INCLUDING, BUT NOT LIMITED TO,
#  PROCUREMENT OF SUBSTITUTE GOODS OR SERVICES; LOSS OF USE, DATA, OR
#  PROFITS; OR BUSINESS INTERRUPTION) HOWEVER CAUSED AND ON ANY THEORY OF
#  LIABILITY, WHETHER IN CONTRACT, STRICT LIABILITY, OR TORT (INCLUDING
#  NEGLIGENCE OR OTHERWISE) ARISING IN ANY WAY OUT OF THE USE OF THIS
#  SOFTWARE, EVEN IF ADVISED OF THE POSSIBILITY OF SUCH DAMAGE.
#
##########################################################################

import os
import re
import sys
import glob
import shutil
import fnmatch
import functools
import platform
import py_compile
import subprocess

###############################################################################################
# Version
###############################################################################################

gafferMilestoneVersion = 0 # for announcing major milestones - may contain all of the below
<<<<<<< HEAD
gafferMajorVersion = 59 # backwards-incompatible changes
gafferMinorVersion = 0 # new backwards-compatible features
=======
gafferMajorVersion = 58 # backwards-incompatible changes
gafferMinorVersion = 1 # new backwards-compatible features
>>>>>>> f35154c8
gafferPatchVersion = 0 # bug fixes

# All of the following must be considered when determining
# whether or not a change is backwards-compatible
#
#	- Library ABIs
#	- Python APIs
#	- Node/Plug naming
#	- Application command line arguments

###############################################################################################
# Command line options
###############################################################################################

optionsFile = None

if "GAFFER_OPTIONS_FILE" in os.environ :
	optionsFile = os.environ["GAFFER_OPTIONS_FILE"]

if "OPTIONS" in ARGUMENTS :
	optionsFile = ARGUMENTS["OPTIONS"]

options = Variables( optionsFile, ARGUMENTS )

options.Add(
	"CXX",
	"The C++ compiler.",
	"clang++" if sys.platform == "darwin" else "g++",
)

options.Add(
	"CXXFLAGS",
	"The extra flags to pass to the C++ compiler during compilation.",
	[ "-pipe", "-Wall" ]
)

options.Add(
	EnumVariable(
		"BUILD_TYPE",
		"Optimisation and debug symbol configuration",
		"RELEASE",
		allowed_values = ('RELEASE', 'DEBUG', 'RELWITHDEBINFO')
	)
)

options.Add(
	"CXXSTD",
	"The C++ standard to build against. A minimum of C++11 is required.",
	"c++11",
)

options.Add(
	BoolVariable( "WARNINGS_AS_ERRORS", "Treat compiler and linker warnings as errors.", True )
)

options.Add(
	"LINKFLAGS",
	"The extra flags to pass to the C++ linker during compilation.",
	""
)

options.Add(
	BoolVariable( "ASAN", "Enable ASan when compiling with clang++", False)
)

options.Add(
	"BUILD_DIR",
	"The destination directory in which the build will be made.",
	"./build/gaffer-${GAFFER_MILESTONE_VERSION}.${GAFFER_MAJOR_VERSION}.${GAFFER_MINOR_VERSION}.${GAFFER_PATCH_VERSION}-${GAFFER_PLATFORM}",
)

options.Add(
	"BUILD_CACHEDIR",
	"Specify a directory for SCons to cache build results in. This allows the sharing of build results"
	"among multiple developers and can significantly reduce build times, particularly when switching"
	"between multiple compilers and build options.",
	""
)

options.Add(
	"INSTALL_DIR",
	"The destination directory for the installation.",
	"./install/gaffer-${GAFFER_MILESTONE_VERSION}.${GAFFER_MAJOR_VERSION}.${GAFFER_MINOR_VERSION}.${GAFFER_PATCH_VERSION}-${GAFFER_PLATFORM}",
)

options.Add(
	"PACKAGE_FILE",
	"The file in which the final gaffer file will be created by the package target.",
	"${INSTALL_DIR}.tar.gz",
)

options.Add(
	"DELIGHT_ROOT",
	"The directory in which 3delight is installed. Used to build GafferDelight, an NSI-based"
	"3delight backend.",
	"",
)

options.Add(
	"VTUNE_ROOT",
	"The directory in which VTune is installed.",
	""
)

options.Add(
	"ARNOLD_ROOT",
	"The directory in which Arnold is installed. Used to build GafferArnold",
	"",
)

# Variables to be used when making a build which will use dependencies previously
# installed in some central location, rather than using the precompiled dependencies
# provided by the GafferHQ/dependencies project.

options.Add(
	"APPLESEED_ROOT",
	"The directory in which Appleseed is installed. Used to build Gafferseed",
	"$BUILD_DIR/appleseed",
)

options.Add(
	"OSLHOME",
	"The directory in which OpenShadingLanguage is installed.",
	"$BUILD_DIR",
)

options.Add(
	"LOCATE_DEPENDENCY_CPPPATH",
	"Locations on which to search for include files "
	"for the dependencies. These are included with -I.",
	[],
)

options.Add(
	"LOCATE_DEPENDENCY_SYSTEMPATH",
	"Locations on which to search for include files "
	"for the dependencies. These are included with -isystem.",
	[],
)

options.Add(
	"LOCATE_DEPENDENCY_LIBPATH",
	"The locations on which to search for libraries for "
	"the dependencies.",
	"",
)

options.Add(
	"LOCATE_DEPENDENCY_PYTHONPATH",
	"The locations on which to search for python modules for "
	"the dependencies.",
	"",
)

options.Add(
	"LOCATE_DEPENDENCY_RESOURCESPATH",
	"The path to the resources provided by the gafferResources project. "
	"If you follow the build instructions using the precompiled "
	"dependencies then you will not need this option.",
	"",
)

options.Add(
	"LOCATE_DEPENDENCY_APPLESEED_SEARCHPATH",
	"The paths in which Appleseed resources are installed.",
	"",
)

options.Add(
	"OPENEXR_LIB_SUFFIX",
	"The suffix used when locating the OpenEXR libraries.",
	"",
)

options.Add(
	"BOOST_LIB_SUFFIX",
	"The suffix used when locating the boost libraries.",
	"",
)

options.Add(
	"GLEW_LIB_SUFFIX",
	"The suffix used when locating the glew libraries.",
	"",
)

options.Add(
	"CORTEX_LIB_SUFFIX",
	"The suffix used when locating the cortex libraries.",
	"",
)

options.Add(
	"CORTEX_PYTHON_LIB_SUFFIX",
	"The suffix used when locating the IECorePython library.",
	"",
)

options.Add(
	"OIIO_LIB_SUFFIX",
	"The suffix used when locating the OpenImageIO libraries.",
	"",
)

options.Add(
	"OCIO_LIB_SUFFIX",
	"The suffix used when locating the OpenColorIO libraries.",
	"",
)

options.Add(
	"OSL_LIB_SUFFIX",
	"The suffix used when locating the OpenShadingLanguage libraries.",
	"",
)

options.Add(
	"VDB_LIB_SUFFIX",
	"The suffix used when locating the OpenVDB libraries.",
	"",
)

# general variables

options.Add(
	BoolVariable(
		"GAFFERCORTEX",
		"Builds and installs the GafferCortex modules. These are deprecated and will "
		"be removed completely in a future version.",
		False
	)
)

options.Add(
	"ENV_VARS_TO_IMPORT",
	"By default SCons ignores the environment it is run in, to avoid it contaminating the "
	"build process. This can be problematic if some of the environment is critical for "
	"running the applications used during the build. This space separated list of environment "
	"variables is imported to help overcome these problems.",
	"",
)

options.Add(
	"INKSCAPE",
	"Where to find the inkscape binary",
	"inkscape",
)

options.Add(
	"SPHINX",
	"Where to find the sphinx-build program",
	"sphinx-build",
)

options.Add(
	"INSTALL_POST_COMMAND",
	"A command which is run following a successful install process. "
	"This could be used to customise installation further for a "
	"particular site.",
	"",
)

###############################################################################################
# Basic environment object. All the other environments will be based on this.
###############################################################################################

env = Environment(

	options = options,

	GAFFER_MILESTONE_VERSION = str( gafferMilestoneVersion ),
	GAFFER_MAJOR_VERSION = str( gafferMajorVersion ),
	GAFFER_MINOR_VERSION = str( gafferMinorVersion ),
	GAFFER_PATCH_VERSION = str( gafferPatchVersion ),

	CPPDEFINES = [
		( "GAFFER_MILESTONE_VERSION", "$GAFFER_MILESTONE_VERSION" ),
		( "GAFFER_MAJOR_VERSION", "$GAFFER_MAJOR_VERSION" ),
		( "GAFFER_MINOR_VERSION", "$GAFFER_MINOR_VERSION" ),
		( "GAFFER_PATCH_VERSION", "$GAFFER_PATCH_VERSION" ),
	],

	CPPPATH = [
		"include",
		"$LOCATE_DEPENDENCY_CPPPATH",
	],

	CPPFLAGS = [
		"-DBOOST_FILESYSTEM_VERSION=3",
		"-DBOOST_FILESYSTEM_NO_DEPRECATED",
		"-DBOOST_SIGNALS_NO_DEPRECATION_WARNING",
	],

	LIBPATH = [
		"./lib",
		"$BUILD_DIR/lib",
		"$LOCATE_DEPENDENCY_LIBPATH",
	],

	FRAMEWORKPATH = "$BUILD_DIR/lib",

)

# include 3rd party headers with -isystem rather than -I.
# this should turn off warnings from those headers, allowing us to
# build with -Werror. there are so many warnings from boost
# in particular that this would be otherwise impossible.
for path in [
		"$BUILD_DIR/include",
		"$BUILD_DIR/include/OpenEXR",
		"$BUILD_DIR/include/GL",
	] + env["LOCATE_DEPENDENCY_SYSTEMPATH"] :

	env.Append(
		CXXFLAGS = [ "-isystem", path ]
	)

if "clang++" in os.path.basename( env["CXX"] ):
	env.Append(
		CXXFLAGS = [ "-Wno-unused-local-typedef" ]
	)

env["BUILD_DIR"] = os.path.abspath( env["BUILD_DIR"] )

# DISPLAY and HOME are essential for running gaffer when generating
# the documentation. TERM is needed to get coloured output from the
# compiler.
for e in env["ENV_VARS_TO_IMPORT"].split() + [ "DISPLAY", "HOME", "TERM" ] :
	if e in os.environ :
		env["ENV"][e] = os.environ[e]

if env["PLATFORM"] == "darwin" :

	env.Append( CXXFLAGS = [ "-D__USE_ISOC99" ] )
	env["GAFFER_PLATFORM"] = "osx"

	osxVersion = [ int( v ) for v in platform.mac_ver()[0].split( "." ) ]
	if osxVersion[0] == 10 and osxVersion[1] > 7 :
		# Fix problems with Boost 1.55 and recent versions of Clang.
		env.Append( CXXFLAGS = [ "-DBOOST_HAS_INT128", "-Wno-unused-local-typedef" ] )

elif env["PLATFORM"] == "posix" :

	if "g++" in os.path.basename( env["CXX"] ) :

		gccVersion = subprocess.check_output( [ env["CXX"], "-dumpversion" ], env=env["ENV"] ).decode().strip()
		gccVersion = [ int( v ) for v in gccVersion.split( "." ) ]

		# GCC 4.1.2 in conjunction with boost::flat_map produces crashes when
		# using the -fstrict-aliasing optimisation (which defaults to on with -O2),
		# so we turn the optimisation off here, only for that specific GCC version.
		if gccVersion == [ 4, 1, 2 ] :
			env.Append( CXXFLAGS = [ "-fno-strict-aliasing" ] )

		# GCC emits spurious "assuming signed overflow does not occur"
		# warnings, typically triggered by the comparisons in Box3f::isEmpty().
		# Downgrade these back to warning status.
		if gccVersion >= [ 4, 2 ] :
			env.Append( CXXFLAGS = [ "-Wno-error=strict-overflow" ] )

		# Old GCC emits spurious "maybe uninitialized" warnings when using
		# boost::optional
		if gccVersion < [ 5, 1 ] :
			env.Append( CXXFLAGS = [ "-Wno-error=maybe-uninitialized" ] )

		if gccVersion >= [ 5, 1 ] :
			env.Append( CXXFLAGS = [ "-D_GLIBCXX_USE_CXX11_ABI=0" ] )

	env["GAFFER_PLATFORM"] = "linux"

env.Append( CXXFLAGS = [ "-std=$CXXSTD", "-fvisibility=hidden" ] )

if env["BUILD_TYPE"] == "DEBUG" :
	env.Append( CXXFLAGS = ["-g", "-O0", "-DTBB_USE_DEBUG=1"] )
elif env["BUILD_TYPE"] == "RELEASE" :
	env.Append( CXXFLAGS = ["-DNDEBUG", "-DBOOST_DISABLE_ASSERTS", "-O3"] )
elif env["BUILD_TYPE"] == "RELWITHDEBINFO" :
	env.Append( CXXFLAGS = ["-DNDEBUG", "-DBOOST_DISABLE_ASSERTS", "-O3", "-g", "-fno-omit-frame-pointer"] )

if env["WARNINGS_AS_ERRORS"] :
	env.Append(
		CXXFLAGS = [ "-Werror" ],
		SHLINKFLAGS = [ "-Wl,-fatal_warnings" ],
	)

if env["BUILD_CACHEDIR"] != "" :
	CacheDir( env["BUILD_CACHEDIR"] )

###############################################################################################
# Check for inkscape and sphinx
###############################################################################################

def findOnPath( file, path ) :

	if os.path.isabs( file ) :
		return file if os.path.exists( file ) else None
	else :
		if isinstance( path, str ) :
			path = path.split( os.pathsep )
		for p in path :
			f = os.path.join( p, file )
			if os.path.exists( f ) :
				return f

	return None

def checkInkscape(context):
	context.Message('Checking for Inkscape... ')
	result = bool( findOnPath( context.sconf.env['INKSCAPE'], os.environ["PATH"] ) )
	context.Result(result)
	return result

def checkSphinx( context ) :

	context.Message( "Checking for Sphinx..." )
	result = bool( findOnPath( context.sconf.env["SPHINX"], context.sconf.env["ENV"]["PATH"] ) )
	context.Result( result )
	return result

def checkQtVersion( context ) :

	context.Message( "Checking for Qt..." )

	program = """
	#include <iostream>
	#include "QtCore/qconfig.h"

	int main()
	{
#ifdef QT_VERSION_MAJOR
		std::cout << QT_VERSION_MAJOR;
#else
		std::cout << 4;
#endif
		return 0;
	}
	"""

	result = context.TryRun( program, ".cpp" )
	if result[0] :
		context.sconf.env["QT_VERSION"] = result[1]

	context.Result( result[0] )
	return result[0]

conf = Configure(
	env,
	custom_tests = {
		"checkInkscape" : checkInkscape,
		"checkSphinx" : checkSphinx,
		"checkQtVersion" : checkQtVersion,
	}
)

haveInkscape = conf.checkInkscape()
if not haveInkscape and env["INKSCAPE"] != "disableGraphics" :
	sys.stderr.write( "ERROR : Inkscape not found. Check INKSCAPE build variable.\n" )
	Exit( 1 )

haveSphinx = conf.checkSphinx()

if not conf.checkQtVersion() :
	sys.stderr.write( "Qt not found\n" )
	Exit( 1 )

if env["ASAN"] :
	env.Append(
		CXXFLAGS = [ "-fsanitize=address" ],
		LINKFLAGS = [ "-fsanitize=address" ],
	)
	if "clang++" in os.path.basename( env["CXX"] ) :
		env.Append(
			CXXFLAGS = [ "-shared-libasan" ],
			LINKFLAGS = [ "-shared-libasan" ],
		)

###############################################################################################
# An environment for running commands with access to the applications we've built
###############################################################################################

def split( stringOrList, separator = ":" ) :

	if isinstance( stringOrList, list ) :
		return stringOrList
	else :
		return stringOrList.split( separator )

commandEnv = env.Clone()
commandEnv["ENV"]["PATH"] = commandEnv.subst( "$BUILD_DIR/bin:" ) + commandEnv["ENV"]["PATH"]

if commandEnv["PLATFORM"]=="darwin" :
	commandEnv["ENV"]["DYLD_LIBRARY_PATH"] = commandEnv.subst( ":".join( [ "$BUILD_DIR/lib" ] + split( commandEnv["LOCATE_DEPENDENCY_LIBPATH"] ) ) )
else :
	commandEnv["ENV"]["LD_LIBRARY_PATH"] = commandEnv.subst( ":".join( [ "$BUILD_DIR/lib" ] + split( commandEnv["LOCATE_DEPENDENCY_LIBPATH"] ) ) )

commandEnv["ENV"]["PYTHONPATH"] = commandEnv.subst( ":".join( split( commandEnv["LOCATE_DEPENDENCY_PYTHONPATH"] ) ) )

# SIP on MacOS prevents DYLD_LIBRARY_PATH being passed down so we make sure
# we also pass through to gaffer the other base vars it uses to populate paths
# for third-party support.
for v in ( 'ARNOLD_ROOT', 'DELIGHT_ROOT' ) :
	commandEnv["ENV"][ v ] = commandEnv[ v ]

def runCommand( command ) :

	command = commandEnv.subst( command )
	sys.stderr.write( command + "\n" )
	subprocess.check_call( command, shell=True, env=commandEnv["ENV"] )

###############################################################################################
# The basic environment for building libraries
###############################################################################################

baseLibEnv = env.Clone()

baseLibEnv.Append(

	LIBS = [
		"boost_signals$BOOST_LIB_SUFFIX",
		"boost_iostreams$BOOST_LIB_SUFFIX",
		"boost_filesystem$BOOST_LIB_SUFFIX",
		"boost_date_time$BOOST_LIB_SUFFIX",
		"boost_thread$BOOST_LIB_SUFFIX",
		"boost_wave$BOOST_LIB_SUFFIX",
		"boost_regex$BOOST_LIB_SUFFIX",
		"boost_system$BOOST_LIB_SUFFIX",
		"boost_chrono$BOOST_LIB_SUFFIX",
		"tbb",
		"Imath$OPENEXR_LIB_SUFFIX",
		"IlmImf$OPENEXR_LIB_SUFFIX",
		"IECore$CORTEX_LIB_SUFFIX",
	],

)

# Determine boost version

boostVersionHeader = baseLibEnv.FindFile(
	"boost/version.hpp",
	[ "$BUILD_DIR/include" ] +
	baseLibEnv["LOCATE_DEPENDENCY_SYSTEMPATH"] +
	baseLibEnv["LOCATE_DEPENDENCY_CPPPATH"]
)

if not boostVersionHeader :
	sys.stderr.write( "ERROR : unable to find \"boost/version.hpp\".\n" )
	Exit( 1 )

with open( str( boostVersionHeader ) ) as f :
	for line in f.readlines() :
		m = re.match( "^#define BOOST_LIB_VERSION \"(.*)\"\s*$", line )
		if m :
			boostVersion = m.group( 1 )
			m = re.match( "^([0-9]+)_([0-9]+)(?:_([0-9]+)|)$", boostVersion )
			baseLibEnv["BOOST_MAJOR_VERSION"] = m.group( 1 )
			baseLibEnv["BOOST_MINOR_VERSION"] = m.group( 2 )

if "BOOST_MAJOR_VERSION" not in baseLibEnv :
	sys.stderr.write( "ERROR : unable to determine boost version from \"{}\".\n".format(  boostVersionHeader ) )
	Exit( 1 )

###############################################################################################
# The basic environment for building python modules
###############################################################################################

basePythonEnv = baseLibEnv.Clone()

basePythonEnv["PYTHON_VERSION"] = subprocess.check_output(
	[ "python", "-c", "import sys; print( '{}.{}'.format( *sys.version_info[:2] ) )" ],
	env=commandEnv["ENV"]
).strip()

basePythonEnv["PYTHON_ABI_VERSION"] = basePythonEnv["PYTHON_VERSION"]
basePythonEnv["PYTHON_ABI_VERSION"] += subprocess.check_output(
	[ "python", "-c", "import sysconfig; print( sysconfig.get_config_var( 'abiflags' ) or '' )" ],
	env=commandEnv["ENV"]
).strip()

basePythonEnv["BOOST_PYTHON_LIB_SUFFIX"] = ""
if ( int( basePythonEnv["BOOST_MAJOR_VERSION"] ), int( basePythonEnv["BOOST_MINOR_VERSION"] ) ) >= ( 1, 67 ) :
	basePythonEnv["BOOST_PYTHON_LIB_SUFFIX"] = basePythonEnv["PYTHON_VERSION"].replace( ".", "" )

basePythonEnv.Append(

	CPPFLAGS = [
		"-DBOOST_PYTHON_MAX_ARITY=20",
	],

	LIBS = [
		"boost_python$BOOST_PYTHON_LIB_SUFFIX$BOOST_LIB_SUFFIX",
		"IECorePython$CORTEX_PYTHON_LIB_SUFFIX",
		"Gaffer",
	],

)

if basePythonEnv["PLATFORM"]=="darwin" :

	basePythonEnv.Append(
		CPPPATH = [ "$BUILD_DIR/lib/Python.framework/Versions/$PYTHON_VERSION/include/python$PYTHON_VERSION" ],
		LIBPATH = [ "$BUILD_DIR/lib/Python.framework/Versions/$PYTHON_VERSION/lib/python$PYTHON_VERSION/config" ],
		LIBS = [ "python$PYTHON_VERSION" ],
	)

else :

	basePythonEnv.Append(
		CPPPATH = [ "$BUILD_DIR/include/python$PYTHON_ABI_VERSION" ]
	)

###############################################################################################
# Definitions for the libraries we wish to build
###############################################################################################

vTuneRoot = env.subst("$VTUNE_ROOT")

gafferLib = {}

if os.path.exists( vTuneRoot ):
	gafferLib = {
		"envAppends" : {
			"CXXFLAGS" : [ "-isystem", "$VTUNE_ROOT/include", "-DGAFFER_VTUNE"],
			"LIBPATH" : [ "$VTUNE_ROOT/lib64" ],
			"LIBS" : [ "ittnotify" ]
		},
		"pythonEnvAppends" : {
			"CXXFLAGS" : [ "-DGAFFER_VTUNE"]
		}
	}

libraries = {

	"Gaffer" : gafferLib,

	"GafferTest" : {
		"envAppends" : {
			"LIBS" : [ "Gaffer" ],
		},
		"pythonEnvAppends" : {
			"LIBS" : [ "GafferTest", "GafferBindings" ],
		},
		"additionalFiles" : glob.glob( "python/GafferTest/*/*" ) + glob.glob( "python/GafferTest/*/*/*" ),
		"apps" : [ "cli", "env", "license", "python", "stats", "test" ],
	},

	"GafferUI" : {
		"envAppends" : {
			"LIBS" : [ "Gaffer", "Iex$OPENEXR_LIB_SUFFIX", "IECoreGL$CORTEX_LIB_SUFFIX", "IECoreImage$CORTEX_LIB_SUFFIX", "IECoreScene$CORTEX_LIB_SUFFIX" ],
		},
		"pythonEnvAppends" : {
			"LIBS" : [ "IECoreImage$CORTEX_LIB_SUFFIX", "IECoreScene$CORTEX_LIB_SUFFIX", "IECoreGL$CORTEX_LIB_SUFFIX", "GafferUI", "GafferBindings" ],
			 # Prevent Qt clashing with boost::signals - we can remove
			 # this if we move to boost::signals2.
			 "CXXFLAGS" : [ "-DQT_NO_KEYWORDS" ],
		},
		"apps" : [ "browser", "gui", "screengrab", "view" ],
	},

	"GafferUITest" : {

		"additionalFiles" : glob.glob( "python/GafferUITest/scripts/*.gfr" ),

	},

	"GafferDispatch" : {
		"envAppends" : {
			"LIBS" : [ "Gaffer" ],
		},
		"pythonEnvAppends" : {
			"LIBS" : [ "GafferBindings", "GafferDispatch" ],
		},
		"apps" : [ "execute" ],
	},

	"GafferDispatchTest" : {

		"additionalFiles" : glob.glob( "python/GafferDispatchTest/*/*" ) + glob.glob( "python/GafferDispatchTest/*/*/*" ),

	},

	"GafferDispatchUI" : {
		"apps" : [ "dispatch" ],
	},

	"GafferDispatchUITest" : {},

	"GafferCortex" : {
		"envAppends" : {
			"LIBS" : [ "Gaffer", "GafferDispatch" ],
		},
		"pythonEnvAppends" : {
			"LIBS" : [ "GafferBindings", "GafferCortex", "GafferDispatch" ],
		},
		"requiredOptions" : [ "GAFFERCORTEX" ],
	},

	"GafferCortexTest" : {
		"additionalFiles" : glob.glob( "python/GafferCortexTest/*/*" ) + glob.glob( "python/GafferCortexTest/*/*/*" ) + glob.glob( "python/GafferCortexTest/images/*" ),
		"requiredOptions" : [ "GAFFERCORTEX" ],
	},

	"GafferCortexUI" : {
		"apps" : [ "op" ],
		"requiredOptions" : [ "GAFFERCORTEX" ],
	},

	"GafferCortexUITest" : {
		"requiredOptions" : [ "GAFFERCORTEX" ],
	},

	"GafferScene" : {
		"envAppends" : {
			"LIBS" : [ "Gaffer", "Iex$OPENEXR_LIB_SUFFIX", "IECoreGL$CORTEX_LIB_SUFFIX", "IECoreImage$CORTEX_LIB_SUFFIX",  "IECoreScene$CORTEX_LIB_SUFFIX", "GafferImage", "GafferDispatch", "Half" ],
		},
		"pythonEnvAppends" : {
			"LIBS" : [ "GafferBindings", "GafferScene", "GafferDispatch", "GafferImage", "IECoreScene$CORTEX_LIB_SUFFIX", "IECoreGL$CORTEX_LIB_SUFFIX" ],
		},
		"additionalFiles" : glob.glob( "glsl/*.frag" ) + glob.glob( "glsl/*.vert" ) + glob.glob( "include/GafferScene/Private/IECore*Preview/*.h" )
	},

	"GafferSceneTest" : {
		"envAppends" : {
			"LIBS" : [ "Gaffer", "GafferDispatch", "GafferScene", "IECoreScene$CORTEX_LIB_SUFFIX" ],
		},
		"pythonEnvAppends" : {
			"LIBS" : [ "Gaffer", "GafferDispatch", "GafferBindings", "GafferScene", "GafferSceneTest" ],
		},
		"additionalFiles" : glob.glob( "python/GafferSceneTest/*/*" ),
	},

	"GafferSceneUI" : {
		"envAppends" : {
			"LIBS" : [ "Gaffer", "GafferUI", "GafferImage", "GafferImageUI", "GafferScene", "Iex$OPENEXR_LIB_SUFFIX", "IECoreGL$CORTEX_LIB_SUFFIX", "IECoreImage$CORTEX_LIB_SUFFIX", "IECoreScene$CORTEX_LIB_SUFFIX" ],
		},
		"pythonEnvAppends" : {
			"LIBS" : [ "IECoreGL$CORTEX_LIB_SUFFIX", "GafferBindings", "GafferScene", "GafferUI", "GafferImageUI", "GafferSceneUI" ],
		},
	},

	"GafferSceneUITest" : {},

	"GafferImage" : {
		"envAppends" : {
			"CPPPATH" : [ "$BUILD_DIR/include/freetype2" ],
			"LIBS" : [ "Gaffer", "GafferDispatch", "Iex$OPENEXR_LIB_SUFFIX", "IECoreImage$CORTEX_LIB_SUFFIX", "OpenImageIO$OIIO_LIB_SUFFIX", "OpenColorIO$OCIO_LIB_SUFFIX", "freetype" ],
		},
		"pythonEnvAppends" : {
			"LIBS" : [ "GafferBindings", "GafferImage", "GafferDispatch", "IECoreImage$CORTEX_LIB_SUFFIX", ],
		},
	},

	"GafferImageTest" : {
		"envAppends" : {
			"LIBS" : [ "Gaffer", "GafferImage", "OpenImageIO$OIIO_LIB_SUFFIX",  ],
		},
		"pythonEnvAppends" : {
			"LIBS" : [ "GafferImage", "GafferImageTest" ],
		},
		"additionalFiles" : glob.glob( "python/GafferImageTest/scripts/*" ) + glob.glob( "python/GafferImageTest/images/*" ) + glob.glob( "python/GafferImageTest/openColorIO/luts/*" ) + glob.glob( "python/GafferImageTest/openColorIO/*" ),
	},

	"GafferImageUITest" : {},

	"GafferImageUI" : {
		"envAppends" : {
			"LIBS" : [ "IECoreGL$CORTEX_LIB_SUFFIX", "Gaffer", "GafferImage", "GafferUI", "OpenColorIO$OCIO_LIB_SUFFIX" ],
		},
		"pythonEnvAppends" : {
			"LIBS" : [ "GafferBindings", "GafferUI", "GafferImage", "GafferImageUI" ],
		},
	},

	"GafferArnold" : {
		"envAppends" : {
			"CPPPATH" : [ "$ARNOLD_ROOT/include" ],
			"LIBPATH" : [ "$ARNOLD_ROOT/bin" ],
			"LIBS" : [ "Gaffer", "GafferScene", "GafferDispatch", "ai", "GafferVDB", "openvdb$VDB_LIB_SUFFIX",  "IECoreScene$CORTEX_LIB_SUFFIX", "IECoreArnold$CORTEX_LIB_SUFFIX", "IECoreVDB$CORTEX_LIB_SUFFIX", "GafferOSL" ],
		},
		"pythonEnvAppends" : {
			"CPPPATH" : [ "$ARNOLD_ROOT/include" ],
			"LIBPATH" : [ "$ARNOLD_ROOT/bin" ],
			"LIBS" : [ "Gaffer", "GafferScene", "GafferBindings", "GafferVDB", "GafferDispatch", "GafferArnold", "GafferOSL", "IECoreScene$CORTEX_LIB_SUFFIX" ],
		},
		"requiredOptions" : [ "ARNOLD_ROOT" ],
		"additionalFiles" : [ "arnold/plugins/gaffer.mtd" ],
	},

	"GafferArnoldTest" : {
		"additionalFiles" : glob.glob( "python/GafferArnoldTest/volumes/*" ) + glob.glob( "python/GafferArnoldTest/metadata/*" ) + glob.glob( "python/GafferArnoldTest/images/*" ),
		"requiredOptions" : [ "ARNOLD_ROOT" ],
	},

	"GafferArnoldUI" : {
		"envAppends" : {
			"CPPPATH" : [ "$ARNOLD_ROOT/include" ],
			"LIBPATH" : [ "$ARNOLD_ROOT/bin" ],
			"LIBS" : [ "IECoreScene$CORTEX_LIB_SUFFIX", "IECoreGL$CORTEX_LIB_SUFFIX", "OpenImageIO$OIIO_LIB_SUFFIX", "oslquery$OSL_LIB_SUFFIX", "Gaffer", "GafferScene", "GafferOSL", "GafferSceneUI", "ai" ],
			},
		"pythonEnvAppends" : {
			"LIBS" : [ "GafferArnoldUI", "GafferSceneUI", "IECoreScene$CORTEX_LIB_SUFFIX" ],
		},
		"requiredOptions" : [ "ARNOLD_ROOT" ],
	},

	"GafferArnoldUITest" : {
		"additionalFiles" : glob.glob( "python/GafferArnoldUITest/metadata/*" ),
		"requiredOptions" : [ "ARNOLD_ROOT" ],
	},

	"GafferOSL" : {
		"envAppends" : {
			"CPPPATH" : [ "$OSLHOME/include/OSL" ],
			"LIBS" : [ "Gaffer", "GafferScene", "GafferImage", "OpenImageIO$OIIO_LIB_SUFFIX", "oslquery$OSL_LIB_SUFFIX", "oslexec$OSL_LIB_SUFFIX", "Iex$OPENEXR_LIB_SUFFIX", "IECoreImage$CORTEX_LIB_SUFFIX", "IECoreScene$CORTEX_LIB_SUFFIX" ],
		},
		"pythonEnvAppends" : {
			"CPPPATH" : [ "$OSLHOME/include/OSL" ],
			"LIBS" : [ "GafferBindings", "GafferScene", "GafferImage", "GafferOSL", "Iex$OPENEXR_LIB_SUFFIX", "IECoreScene$CORTEX_LIB_SUFFIX" ],
		},
		"oslHeaders" : glob.glob( "shaders/*/*.h" ),
		"oslShaders" : glob.glob( "shaders/*/*.osl" ),
	},

	"GafferOSLUI" : {
		"envAppends" : {
			"LIBS" : [ "Gaffer", "GafferUI", "GafferOSL" ],
		},
		"pythonEnvAppends" : {
			"LIBS" : [ "IECoreGL$CORTEX_LIB_SUFFIX", "GafferBindings", "GafferScene", "GafferUI", "GafferImageUI", "GafferOSLUI" ],
		},
	},

	"GafferOSLTest" : {
		"additionalFiles" : glob.glob( "python/GafferOSLTest/*/*" ),
	},

	"GafferOSLUITest" : {},

	"GafferDelight" : {
		"envAppends" : {
			"CPPPATH" : [ "$DELIGHT_ROOT/include" ],
			"LIBS" : [ "Gaffer", "GafferScene", "GafferDispatch", "IECoreScene$CORTEX_LIB_SUFFIX", "3delight" ],
			"LIBPATH" : [ "$DELIGHT_ROOT/lib" ],
		},
		"pythonEnvAppends" : {
			"LIBS" : [ "GafferBindings", "GafferScene", "GafferDispatch", "GafferDelight" ],
			"LIBPATH" : [ "$DELIGHT_ROOT/lib" ],
		},
		"requiredOptions" : [ "DELIGHT_ROOT" ],
	},

	"GafferDelightTest" : {},

	"GafferDelightUI" : {},

	"GafferDelightUITest" : {},

	"GafferAppleseed" : {
		"envAppends" : {
			"CXXFLAGS" : [ "-isystem", "$APPLESEED_ROOT/include", "-DAPPLESEED_ENABLE_IMATH_INTEROP", "-DAPPLESEED_USE_SSE" ],
			"LIBPATH" : [ "$APPLESEED_ROOT/lib" ],
			"LIBS" : [ "Gaffer", "GafferDispatch", "GafferScene", "appleseed",  "IECoreScene$CORTEX_LIB_SUFFIX", "IECoreAppleseed$CORTEX_LIB_SUFFIX", "OpenImageIO$OIIO_LIB_SUFFIX", "oslquery$OSL_LIB_SUFFIX" ],
		},
		"pythonEnvAppends" : {
			"CXXFLAGS" : [ "-isystem", "$APPLESEED_ROOT/include", "-DAPPLESEED_ENABLE_IMATH_INTEROP", "-DAPPLESEED_USE_SSE" ],
			"LIBPATH" : [ "$APPLESEED_ROOT/lib" ],
			"LIBS" : [ "Gaffer", "GafferDispatch", "GafferScene", "GafferBindings", "GafferAppleseed" ],
		},
		"requiredOptions" : [ "APPLESEED_ROOT" ],
	},

	"GafferAppleseedTest" : {
		"additionalFiles" : glob.glob( "python/GafferAppleseedTest/*/*" ),
	},

	"GafferAppleseedUI" : {},

	"GafferAppleseedUITest" : {},

	"GafferTractor" : {},

	"GafferTractorTest" : {},

	"GafferTractorUI" : {},

	"GafferTractorUITest" : {},

	"GafferVDB" : {
		"envAppends" : {
			"LIBS" : [ "Gaffer", "GafferScene", "Half", "openvdb$VDB_LIB_SUFFIX", "IECoreVDB$CORTEX_LIB_SUFFIX", "IECoreScene$CORTEX_LIB_SUFFIX" ],
		},
		"pythonEnvAppends" : {
			"LIBS" : [ "GafferBindings", "GafferScene", "GafferVDB", "openvdb$VDB_LIB_SUFFIX", "IECoreVDB$CORTEX_LIB_SUFFIX", "IECoreScene$CORTEX_LIB_SUFFIX"],
		}
	},

	"GafferVDBTest" : {
		"additionalFiles" : glob.glob( "python/GafferVDBTest/*/*" ),
	},

	"GafferVDBUI" : {
		"envAppends" : {
			"LIBS" : [ "Gaffer", "GafferScene", "GafferSceneUI", "IECoreVDB$CORTEX_LIB_SUFFIX", "IECoreScene$CORTEX_LIB_SUFFIX", "IECoreGL$CORTEX_LIB_SUFFIX", "GafferVDB", "openvdb$VDB_LIB_SUFFIX" ],
		},
		"pythonEnvAppends" : {
			"LIBS" : [ "GafferScene", "GafferVDB", "GafferVDBUI", "openvdb$VDB_LIB_SUFFIX" ],
		}
	},

	"GafferVDBUITest" : {
		"additionalFiles" : glob.glob( "python/GafferVDBUITest/*/*" ),
	},

	"scripts" : {
		"additionalFiles" : [ "bin/gaffer", "bin/__gaffer.py" ],
	},

	"misc" : {
		"additionalFiles" : [ "LICENSE" ],
	},

	"IECore" : {

		"classStubs" : [

			# files
			( "SequenceLsOp", "ops/files/sequenceLs" ),
			( "SequenceCpOp", "ops/files/sequenceCopy" ),
			( "SequenceMvOp", "ops/files/sequenceMove" ),
			( "SequenceRmOp", "ops/files/sequenceRemove" ),
			( "SequenceRenumberOp", "ops/files/sequenceRenumber" ),
			( "SequenceConvertOp", "ops/files/sequenceConvert" ),

		],

	},

	"IECoreScene" : {

		"classStubs" : [

			( "ReadProcedural", "procedurals/read" ),

		],

	},

}

# Add on OpenGL libraries to definitions - these vary from platform to platform
for library in ( "GafferUI", "GafferScene", "GafferSceneUI", "GafferImageUI" ) :
	if env["PLATFORM"] == "darwin" :
		libraries[library]["envAppends"].setdefault( "FRAMEWORKS", [] ).append( "OpenGL" )
	else :
		libraries[library]["envAppends"]["LIBS"].append( "GL" )
	libraries[library]["envAppends"]["LIBS"].append( "GLEW$GLEW_LIB_SUFFIX" )

# Add on Qt libraries to definitions - these vary from platform to platform

def addQtLibrary( library, qtLibrary ) :

	if env["PLATFORM"] == "darwin" :
		libraries[library]["pythonEnvAppends"].setdefault( "FRAMEWORKS", [] ).append( "Qt" + qtLibrary )
	else :
		prefix = "Qt" if int( env["QT_VERSION"] ) < 5 else "Qt${QT_VERSION}"
		libraries[library]["pythonEnvAppends"]["LIBS"].append( prefix + qtLibrary )

for library in ( "GafferUI", ) :
	addQtLibrary( library, "Core" )
	addQtLibrary( library, "Gui" )
	addQtLibrary( library, "OpenGL" )
	if int( env["QT_VERSION"] ) > 4 :
		addQtLibrary( library, "Widgets" )

###############################################################################################
# The stuff that actually builds the libraries and python modules
###############################################################################################

for libraryName, libraryDef in libraries.items() :

	# skip this library if we don't have the config we need

	haveRequiredOptions = True
	for requiredOption in libraryDef.get( "requiredOptions", [] ) :
		if not env[requiredOption] :
			haveRequiredOptions = False
			break
	if not haveRequiredOptions :
		continue

	# environment

	libEnv = baseLibEnv.Clone()
	libEnv.Append( CXXFLAGS = "-D{0}_EXPORTS".format( libraryName ) )
	libEnv.Append( **(libraryDef.get( "envAppends", {} )) )

	# library

	librarySource = sorted( glob.glob( "src/" + libraryName + "/*.cpp" ) + glob.glob( "src/" + libraryName + "/*/*.cpp" ) )
	if librarySource :

		library = libEnv.SharedLibrary( "lib/" + libraryName, librarySource )
		libEnv.Default( library )

		libraryInstall = libEnv.Install( "$BUILD_DIR/lib", library )
		libEnv.Alias( "build", libraryInstall )

	# header install

	sedSubstitutions = "s/!GAFFER_MILESTONE_VERSION!/$GAFFER_MILESTONE_VERSION/g"
	sedSubstitutions += "; s/!GAFFER_MAJOR_VERSION!/$GAFFER_MAJOR_VERSION/g"
	sedSubstitutions += "; s/!GAFFER_MINOR_VERSION!/$GAFFER_MINOR_VERSION/g"
	sedSubstitutions += "; s/!GAFFER_PATCH_VERSION!/$GAFFER_PATCH_VERSION/g"

	headers = (
		glob.glob( "include/" + libraryName + "/*.h" ) +
		glob.glob( "include/" + libraryName + "/*.inl" ) +
		glob.glob( "include/" + libraryName + "/*/*.h" ) +
		glob.glob( "include/" + libraryName + "/*/*.inl" )
	)

	for header in headers :
		headerInstall = env.Command( "$BUILD_DIR/" + header, header, "sed \"" + sedSubstitutions + "\" $SOURCE > $TARGET" )
		libEnv.Alias( "build", headerInstall )

	# bindings library

	pythonEnv = basePythonEnv.Clone()
	pythonEnv.Append( **(libraryDef.get( "pythonEnvAppends", {} ))  )

	bindingsEnv = pythonEnv.Clone()
	bindingsEnv.Append( CXXFLAGS = "-D{0}BINDINGS_EXPORTS".format( libraryName ) )

	bindingsSource = sorted( glob.glob( "src/" + libraryName + "Bindings/*.cpp" ) )
	if bindingsSource :

		bindingsLibrary = bindingsEnv.SharedLibrary( "lib/" + libraryName + "Bindings", bindingsSource )
		bindingsEnv.Default( bindingsLibrary )

		bindingsLibraryInstall = bindingsEnv.Install( "$BUILD_DIR/lib", bindingsLibrary )
		env.Alias( "build", bindingsLibraryInstall )

	# bindings header install

	bindingsHeaders = (
		glob.glob( "include/" + libraryName + "Bindings/*.h" ) +
		glob.glob( "include/" + libraryName + "Bindings/*.inl" )
	)

	for header in bindingsHeaders :
		headerInstall = env.Command( "$BUILD_DIR/" + header, header, "sed \"" + sedSubstitutions + "\" $SOURCE > $TARGET" )
		bindingsEnv.Alias( "build", headerInstall )

	# python module binary component

	pythonModuleSource = sorted( glob.glob( "src/" + libraryName + "Module/*.cpp" ) )
	if pythonModuleSource :

		pythonModuleEnv = pythonEnv.Clone()
		if bindingsSource :
			pythonModuleEnv.Append( LIBS = [ libraryName + "Bindings" ] )

		pythonModuleEnv["SHLIBPREFIX"] = ""
		if pythonModuleEnv["PLATFORM"] == "darwin" :
			# On OSX, we must build Python modules with the ".so"
			# prefix rather than the ".dylib" you might expect.
			# This is done by changing the SHLIBSUFFIX variable.
			# But this causes a problem with SCons' automatic
			# scanning for the library dependencies of those modules,
			# because by default it expects the libraries to end in
			# "$SHLIBSUFFIX". So we must also explicitly add
			# the original value of SHLIBSUFFIX (.dylib) to the
			# LIBSUFFIXES variable used by the library scanner.
			pythonModuleEnv["LIBSUFFIXES"].append( pythonModuleEnv.subst( "$SHLIBSUFFIX" ) )
			pythonModuleEnv["SHLIBSUFFIX"] = ".so"

		pythonModule = pythonModuleEnv.SharedLibrary( "python/" + libraryName + "/_" + libraryName, pythonModuleSource )
		pythonModuleEnv.Default( pythonModule )

		moduleInstall = pythonModuleEnv.Install( "$BUILD_DIR/python/" + libraryName, pythonModule )
		pythonModuleEnv.Alias( "build", moduleInstall )

	# python component of python module

	pythonFiles = glob.glob( "python/" + libraryName + "/*.py" ) + glob.glob( "python/" + libraryName + "/*/*.py" )
	for pythonFile in pythonFiles :
		pythonFileInstall = env.Command( "$BUILD_DIR/" + pythonFile, pythonFile, "sed \"" + sedSubstitutions + "\" $SOURCE > $TARGET" )
		env.Alias( "build", pythonFileInstall )

	# apps

	for app in libraryDef.get( "apps", [] ) :
		appInstall = env.InstallAs("$BUILD_DIR/apps/{app}/{app}-1.py".format( app=app ), "apps/{app}/{app}-1.py".format( app=app ) )
		env.Alias( "build", appInstall )

	# startup files

	for startupDir in libraryDef.get( "apps", [] ) + [ libraryName ] :
		for startupFile in glob.glob( "startup/{startupDir}/*.py".format( startupDir=startupDir ) ) :
			startupFileInstall = env.InstallAs( "$BUILD_DIR/" + startupFile, startupFile )
			env.Alias( "build", startupFileInstall )

	# additional files

	for additionalFile in libraryDef.get( "additionalFiles", [] ) :
		if additionalFile in pythonFiles :
			continue
		additionalFileInstall = env.InstallAs( "$BUILD_DIR/" + additionalFile, additionalFile )
		env.Alias( "build", additionalFileInstall )

	# osl headers

	for oslHeader in libraryDef.get( "oslHeaders", [] ) :
		oslHeaderInstall = env.InstallAs( "$BUILD_DIR/" + oslHeader, oslHeader )
		env.Alias( "oslHeaders", oslHeaderInstall )
		env.Alias( "build", oslHeaderInstall )

	# osl shaders

	def buildOSL( target, source, env ) :

		subprocess.check_call( [ "oslc", "-I./shaders", "-o", str( target[0] ), str( source[0] ) ], env = env["ENV"] )

	for oslShader in libraryDef.get( "oslShaders", [] ) :
		env.Alias( "build", oslShader )
		compiledFile = commandEnv.Command( "$BUILD_DIR/" + os.path.splitext( oslShader )[0] + ".oso", oslShader, buildOSL )
		env.Depends( compiledFile, "oslHeaders" )
		env.Alias( "build", compiledFile )

	# class stubs

	def buildClassStub( target, source, env ) :

		dir = os.path.dirname( str( target[0] ) )
		if not os.path.isdir( dir ) :
			os.makedirs( dir )

		classLoadableName = dir.rpartition( "/" )[2]

		f = open( str( target[0] ), "w" )
		f.write( "import IECore\n\n" )
		f.write( env.subst( "from $GAFFER_STUB_MODULE import $GAFFER_STUB_CLASS as %s" % classLoadableName ) )

	for classStub in libraryDef.get( "classStubs", [] ) :
		stubFileName = "$BUILD_DIR/" + classStub[1] + "/" + classStub[1].rpartition( "/" )[2] + "-1.py"
		stubEnv = env.Clone(
			GAFFER_STUB_MODULE = libraryName,
			GAFFER_STUB_CLASS = classStub[0],
		)
		stub = stubEnv.Command( stubFileName, "", buildClassStub )
		stubEnv.Alias( "build", stub )

#########################################################################################################
# Graphics
#########################################################################################################

def buildImageCommand( source, target, env ) :

	# Requires env to have buildImageOptions set, containing, at minimum:
	#	- id : The svg object id to export.

	svgFilename = str( source[0] )
	filename = str( target[0] )

	substitutions = validateAndFlattenImageOptions( env["buildImageOptions"], svgFilename )

	outputDirectory = os.path.dirname( filename )
	if not os.path.isdir( outputDirectory ) :
		os.makedirs( outputDirectory )

	args = " ".join( [
		"--export-png={filePath}",
		"--export-id={id}",
		"--export-width={width:d}",
		"--export-height={height:d}",
		"--export-background-opacity=0",
		"{svgPath}"
	] ).format(
		filePath = os.path.abspath( filename ),
		svgPath = os.path.abspath( svgFilename ),
		**substitutions
	)
	subprocess.check_call( env["INKSCAPE"] + " " + args, shell = True )

def validateAndFlattenImageOptions( imageOptions, svg ) :

	id_ = imageOptions["id"]

	svgObjectInfo = svgQuery( svg, id_ )
	if svgObjectInfo is None :
		raise RuntimeError( "Object with id '%s' not found" % id_ )

	width = int( round( svgObjectInfo["width"] ) )
	height = int( round( svgObjectInfo["height"] ) )

	# Ensure images are properly pixel aligned and optionally, a specific size.
	# Transparent container objects should be used where the artwork is of a shape that precludes this.

	if imageOptions.get( "validatePixelAlignment", True ):
		if width != svgObjectInfo["width"] or height != svgObjectInfo["height"] :
			raise RuntimeError(
				"Object with id '%s' is not aligned to pixel boundaries w: %s h: %s" %
					( id_, svgObjectInfo["width"], svgObjectInfo["height"] )
			)

	# Optional exact dimension validation

	vw = imageOptions.get( "requiredWidth", None )
	vh = imageOptions.get( "requiredHeight", None )
	if ( vw and width != vw ) or ( vh and height != vh ) :
		raise RuntimeError( "Object '%s' is %dx%d must be %dx%d" % ( id_, width, height, vw, vh ) )

	return {
		"id" : id_,
		"width" : width,
		"height" : height
	}

# svgQuery is relatively slow as it requires running inkscape, which can be ~1s on macOS.
# As we know any given svg is constant during a build and we can retrieve all object info
# in one go, we cache per file.
__svgQueryCache = {}

def svgQuery( svgFile, id_ ) :

	filepath = os.path.abspath( svgFile )

	objects = __svgQueryCache.get( svgFile, None )
	if objects is None :

		objects = {}

		queryCommand = env["INKSCAPE"] + " --query-all \"" + filepath + "\""
		output = subprocess.check_output( queryCommand, shell=True ).decode()
		for line in output.split( "\n" ) :
			tokens = line.split( "," )
			# <id>,<x>,<y>,<width>,<height>
			if len(tokens) != 5 :
				continue
			objects[ tokens[0] ] = {
				"width" : float( tokens[3] ),
				"height" : float( tokens[4] )
			}

		__svgQueryCache[ svgFile ] = objects

	return objects.get( id_, None )

def imagesToBuild( definitionFile ) :

	with open( definitionFile ) as f :
		exports = eval( f.read() )

	toBuild = []

	# For each image, we must, at the very least, define:
	#   id  : The svg object id
	#   filename : The target filename

	def searchWalk( root, parentOptions ) :

		rootOptions = parentOptions.copy()
		rootOptions.update( root.get( "options", {} ) )

		for i in root.get( "ids", [] ) :
			imageOptions = rootOptions.copy()
			imageOptions["id"] = i
			imageOptions["filename"] = i + ".png"
			toBuild.append( imageOptions )

		for definition in root.get( "groups", {} ).values() :
			searchWalk( definition, rootOptions )

	searchWalk( exports, {} )

	return toBuild

# Bitmaps can be generated from inkscape compatible svg files, using the
# `graphicsCommands` helper.  In order to build images, you need two things:
#
#   - An svg file with one or more well-known object IDs
#   - A sidecar python definitions file that lists the IDs to build. This must
#     live next to the svg, with the same name.
#
# You can then add in a graphics builds as follows (output directories will be
# made for you):
#
#	cmds = graphicsCommands( env, <svgPath>, <outputDirectory> )
#	env.Alias( "build", cmds )
#
# The definition file must be `eval`able to define a single `exports`
# dictionary, structured as follows:
#
#	{
#		# Required (unless "groups" are provided)
#			"ids" : [ <id str>, ... ],
#		# Optional
#			"options" = { ... },
#			# Each entry in this dict follows the same structure as the outer dict
#			# to allow different options to be set for groups of images. The keys are
#			# purely for organisational purposes, and don't affect image generation.
#			"groups" : { ... }
#	}
#
# Options :
#
#	- requiredWidth [int] : If set error if images are not of the supplied width.
#	- requiredHeight [int] : If set error if images are not of the supplied height.
#	- validatePixelAlignment [bool] : If True (default), error if objects aren't aligned to the pixel grid.
#
def graphicsCommands( env, svg, outputDirectory ) :

	commands = []

	definitionFile = svg.replace( ".svg", ".py" )

	try :

		# Manually construct the Action so we can hash in the build options
		buildAction = Action( buildImageCommand, "Exporting '$TARGET' from '$SOURCE'", varlist=[ "buildImageOptions" ] )

		for options in imagesToBuild( definitionFile ) :
			targetPath = os.path.join( outputDirectory, options["filename"] )
			buildEnv = env.Clone( buildImageOptions = options )
			commands.append( buildEnv.Command( targetPath, svg, buildAction ) )

	except Exception as e :
		raise RuntimeError( "%s: %s" % ( svg, e ) )

	return commands

# Gaffer UI Images

if haveInkscape :

	for source in ( "resources/graphics.svg", "resources/GafferLogo.svg", "resources/GafferLogoMini.svg" ) :
		env.Alias( "build", graphicsCommands( env, source, "$BUILD_DIR/graphics" ) )

else :

	sys.stderr.write( "WARNING : Inkscape not found - not building graphics. Check INKSCAPE build variable.\n" )

#########################################################################################################
# Resources
#########################################################################################################

resources = None
if commandEnv.subst( "$LOCATE_DEPENDENCY_RESOURCESPATH" ) :

	resources = []
	resourceRoot = commandEnv.subst( "$LOCATE_DEPENDENCY_RESOURCESPATH" )
	for root, dirs, files in os.walk( resourceRoot ) :
		for f in files :
			fullPath = os.path.join( root, f )
			resources.append( commandEnv.Command( fullPath.replace( resourceRoot, "$BUILD_DIR/resources/", 1 ), fullPath, Copy( "$TARGET", "$SOURCE" ) ) )

	commandEnv.NoCache( resources )
	commandEnv.Alias( "build", resources )

#########################################################################################################
# Documentation
#########################################################################################################

def generateDocs( target, source, env ) :

	# Run a script in the document source tree. These are used to
	# autogenerate source files for processing by sphinx.

	root = os.path.dirname( str(source[0]) )
	localFile = os.path.basename( str(source[0]) )

	ext = os.path.splitext( localFile )[1]
	command = []
	if localFile == "screengrab.py" :
		command = [ "gaffer", "screengrab", "-commandFile", localFile ]
	elif ext == ".py" :
		command = [ "gaffer", "env", "python", localFile ]
	elif ext == ".sh" :
		command = [ "gaffer", "env", "./" + localFile ]
	if command :
		sys.stdout.write( "Running {0}\n".format( os.path.join( root, localFile ) ) )
		subprocess.check_call( command, cwd = root, env = env["ENV"] )

def locateDocs( docRoot, env ) :

	# Locate files in the document source tree which are used by
	# sphinx to generate the final html.

	commands = []
	sources = [ docRoot ]

	for root, dirs, files in os.walk( docRoot ) :
		for f in files :
			sourceFile = os.path.join( root, f )
			sources.append( sourceFile )
			ext = os.path.splitext( f )[1]
			if ext in ( ".py", ".sh" ) :
				with open( sourceFile ) as s :
					line = s.readline()
					# the first line in a shell script is the language
					# specifier so we need the second line
					if ext == ".sh" :
						line = s.readline()
					if line.startswith( "# BuildTarget:" ) :
						targets = [ os.path.join( root, x ) for x in line.partition( "# BuildTarget:" )[-1].strip( " \n" ).split( " " ) ]
						command = env.Command( targets, sourceFile, generateDocs )
						docEnv.Depends( command, "build" )
						# Force the commands to run serially, in case the doc generation
						# has been run in parallel. Otherwise we can get overlapping
						# screengrabs from the commands that launch Gaffer UIs.
						if commands :
							docEnv.Depends( command, commands[-1] )
						commands.append( command )
						sources.extend( targets )

	return sources, commands

def buildDocs( target, source, env ) :

	# Run sphinx to generate the final documentation.

	subprocess.check_call(
		[
			"gaffer", "env", "python",
			findOnPath( env.subst( "$SPHINX" ), env["ENV"]["PATH"] ),
			"-b", "html",
			str( source[0] ), os.path.dirname( str( target[0] ) )
		],
		env = env["ENV"]
	)

if haveSphinx and haveInkscape :

	docEnv = commandEnv.Clone()

	# This is a little bit tricky. We need Gaffer itself to build the
	# docs, because we autogenerate the node reference from the node metadata.
	# And we also need sphinx, but `sphinx_build` starts with `#!/usr/bin/python`,
	# which may not be compatible with Gaffer's built-in python. So, we locate
	# the modules sphinx needs upfront, and make sure they're on the PYTHONPATH,
	# then we use `gaffer env python` to launch Gaffer's python, and generate
	# all the docs in that environment.

	for module in ( "sphinx", "markupsafe", "CommonMark", "pytz" ) :
		if not findOnPath( module, docEnv["ENV"]["PYTHONPATH"] ) :
			try :
				m = __import__( module )
				docEnv["ENV"]["PYTHONPATH"] = docEnv["ENV"]["PYTHONPATH"] + ":" + os.path.dirname( m.__path__[0] )
			except ImportError :
				pass

	# Ensure that Arnold, Appleseed and 3delight are available in the documentation
	# environment.

	libraryPathEnvVar = "DYLD_LIBRARY_PATH" if docEnv["PLATFORM"]=="darwin" else "LD_LIBRARY_PATH"

	if docEnv.subst( "$ARNOLD_ROOT" ) :
		docEnv["ENV"]["PATH"] += ":" + docEnv.subst( "$ARNOLD_ROOT/bin" )
		docEnv["ENV"]["PYTHONPATH"] += ":" + docEnv.subst( "$ARNOLD_ROOT/python" )
		docEnv["ENV"][libraryPathEnvVar] += ":" + docEnv.subst( "$ARNOLD_ROOT/bin" )

	if docEnv.subst( "$APPLESEED_ROOT" ) and docEnv["APPLESEED_ROOT"] != "$BUILD_DIR/appleseed" :
		docEnv["ENV"]["PATH"] += ":" + docEnv.subst( "$APPLESEED_ROOT/bin" )
		docEnv["ENV"][libraryPathEnvVar] += ":" + docEnv.subst( "$APPLESEED_ROOT/lib" )
		docEnv["ENV"]["OSLHOME"] = docEnv.subst( "$OSLHOME" )
		docEnv["ENV"]["OSL_SHADER_PATHS"] = docEnv.subst( "$APPLESEED_ROOT/shaders/appleseed" )
		docEnv["ENV"]["APPLESEED_SEARCHPATH"] = docEnv.subst( "$APPLESEED_ROOT/shaders/appleseed:$LOCATE_DEPENDENCY_APPLESEED_SEARCHPATH" )

	# Since we don't copy the docs reference scripts, the screengrab
	# scripts must read them from the source, so we use the reference
	# env var.
	docEnv["ENV"]["GAFFER_REFERENCE_PATHS"] = os.path.abspath( "doc/references" )

	#  Docs graphics generation
	docGraphicsCommands = graphicsCommands( docEnv, "resources/docGraphics.svg", "$BUILD_DIR/doc/gaffer/graphics" )
	docEnv.Alias( "docs", docGraphicsCommands )
	docSource, docGenerationCommands = locateDocs( "doc/source", docEnv )
	docs = docEnv.Command( "$BUILD_DIR/doc/gaffer/html/index.html", docSource, buildDocs )
	docEnv.Depends( docGenerationCommands, docGraphicsCommands )
	docEnv.Depends( docs, docGraphicsCommands )
	docEnv.Depends( docs, "build" )
	if resources is not None :
		docEnv.Depends( docs, resources )
	docEnv.Alias( "docs", docs )

else :

	if not haveSphinx :
		sys.stderr.write( "WARNING : Sphinx not found - not building docs. Check SPHINX build variable.\n" )

	if not haveInkscape :
		sys.stderr.write( "WARNING : Inkscape not found - not building docs. Check INKSCAPE build variable.\n" )

#########################################################################################################
# Example files
#########################################################################################################

exampleFiles = []
for ext in ( 'gfr', 'grf', 'png' ) :
	exampleFiles += glob.glob( "doc/examples/*.%s" % ext )
	exampleFiles += glob.glob( "doc/examples/*/*.%s" % ext )
	exampleFiles += glob.glob( "doc/examples/*/*/*.%s" % ext )

for f in exampleFiles :
	fileInstall = env.Command( f.replace( "doc/", "$BUILD_DIR/resources/", 1 ), f, Copy( "$TARGET", "$SOURCE" ) )
	env.Alias( "build", fileInstall )

#########################################################################################################
# Installation
#########################################################################################################

def installer( target, source, env ) :

	shutil.copytree( str( source[0] ), str( target[0] ), symlinks=True )

if env.subst( "$PACKAGE_FILE" ).endswith( ".dmg" ) :

	# if the packaging will make a disk image, then build an os x app bundle

	install = env.Command( "$INSTALL_DIR/Gaffer.app/Contents/Resources", "$BUILD_DIR", installer )
	env.AlwaysBuild( install )
	env.NoCache( install )
	env.Alias( "install", install )

	plistInstall = env.Install( "$INSTALL_DIR/Gaffer.app/Contents", "resources/Info.plist" )
	env.Alias( "install", plistInstall )

	gafferLink = env.Command( "$INSTALL_DIR/Gaffer.app/Contents/MacOS/gaffer", "", "ln -s ../Resources/bin/gaffer $TARGET" )
	env.Alias( "install", gafferLink )

else :

	install = env.Command( "$INSTALL_DIR", "$BUILD_DIR", installer )
	env.AlwaysBuild( install )
	env.NoCache( install )

	env.Alias( "install", install )

	if env["INSTALL_POST_COMMAND"] != "" :
		# this is the only way we could find to get a post action to run for an alias
		env.Alias( "install", install, "$INSTALL_POST_COMMAND" )

#########################################################################################################
# Packaging
#########################################################################################################

def packager( target, source, env ) :

	target = str( target[0] )
	source = str( source[0] )
	b = os.path.basename( source )
	d = os.path.dirname( source )

	if target.endswith( ".dmg" ) :
		runCommand( "hdiutil create -volname '%s' -srcfolder '%s' -ov -format UDZO '%s'" % ( os.path.basename( target ), source, target ) )
	else :
		runCommand( "tar -czf %s -C %s %s" % ( target, d, b ) )

package = env.Command( "$PACKAGE_FILE", "$INSTALL_DIR", packager )
env.NoCache( package )
env.Alias( "package", package )<|MERGE_RESOLUTION|>--- conflicted
+++ resolved
@@ -51,13 +51,8 @@
 ###############################################################################################
 
 gafferMilestoneVersion = 0 # for announcing major milestones - may contain all of the below
-<<<<<<< HEAD
 gafferMajorVersion = 59 # backwards-incompatible changes
 gafferMinorVersion = 0 # new backwards-compatible features
-=======
-gafferMajorVersion = 58 # backwards-incompatible changes
-gafferMinorVersion = 1 # new backwards-compatible features
->>>>>>> f35154c8
 gafferPatchVersion = 0 # bug fixes
 
 # All of the following must be considered when determining
