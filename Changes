* Fixed save/load of user plugs created via the UI (#174).

* Fixed UI for generic Options and Attributes nodes.

* Removed collapsibility of Transform node's transform plug as it just cluttered up the UI.

* Removed collapsibility of Attribute node's attributes plug as it just cluttered up the UI.

* Removed collapsibility of Lights node's parameters plug as it just cluttered up the UI.

* Fixed MeshType::affects() (#175).

<<<<<<< HEAD
* Fixed SceneInspector update (#176).

* Improved SceneInspector shader representation (#147).

* Improved SceneInspector numeric formatting (#88).
=======
* Added drag and drop node connection re-wiring (#78).
>>>>>>> a2185d09

0.58.0
======

* Fixed creation of nodes within Boxes - previously they were added below the root of the script rather than inside the box.

* Fixed unstable scene hierarchy expansion (issue #120).

* Fixed highlighting bugs whereby widgets inside a highlighted tab would incorrectly display an inherited highlight state. This could be seen when dragging a node into the node editor with either nested tabs or a nested VectorDataWidget.

* Fixed PathPlugValueWidget bug where it would attempt to change the value of a read only plug.

* Fixed PathWidget bug where it would still do autocompletion and popup menus even when non-editable.

* Added TabbedContainer.insert() method.

* Generalised the Metadata system to store arbitrary values rather than just descriptions.

* Fixed CompoundPlugValueWidget bug whereby it would error if a summary was provided on a non-collapsible UI.

* Added right-click context menus to enum and checkbox plug uis.

* Added Box plug-promotion feature (#142).

* Removed Gaffer.GroupNode (#164).

* Fixed ordering of parameters in RenderManShader UI (#136).

* Fixed banding and dark edges evident in 2D viewer (#74).

* Fixed awkward zooming of Viewers and NodeGraph (#46).

0.57.0
======

* Renamed ColorPlug child names to rgba rather than xyzw (issue #133).

* File->SaveAs... menu item now adds the file to the recent files list.

* Fixed unwanted vertical expansion of color plug widgets.

* Removed the unwanted visualisation of the "name" plug on shaders in the Node Graph.

* Added NodeGraph plugContextMenuSignal() and connectionContextMenuSignal() to allow customisable right click menus for plugs and connections (issue #122).

* RenderManShader annotations are now correctly reloaded when the shader itself is reloaded.

* RenderManShader UI produces more sensible errors when bad annotations are discovered.

* Fixed parameter ordering in RenderManShader UI (issue #136).

* Fixed bug which prevented numeric plug entry fields from showing the correct value when values outside the allowable range were entered.

0.56.0
======

* RenderManShader node now supports the use of annotations within the shader to define the node UI. Annotations follow the OSL specification for shader metadata.

* Added the GafferUI.Metadata class, which will be used to provide things such as node and plug descriptions for the generation of tooltips and reference documentation.

* Added a Prune node, for removing whole branches from a Scene (issue #70).

* The Menu class now supports the description field of menu items, displaying descriptions as tooltips.

* The Menu class now supports the passing of the menu to callables registered as subMenus.

* Added a "File/Open Recent" menu item (issue #118).

* Added the ability to reload RenderManShader nodes, updating them to reflect any changes to the shader on disk. This is done automatically on file load and can be performed manually at any time using the new button in the node editor.

0.55.0
======

* Fixed graphical glitches caused by icons overlapping the edge of the editors on the Gnome desktop.

* SceneProcedural now renders general VisibleRenderables too.

* Fixed SceneReader to read animation at the correct speed (issue #68).

* File->Quit and the window close icon now prompt the user to confirm before closing if there are unsaved changes (issue #19).

* Added support for shader parameters of type "shader" in the RenderManShader node - these are mapped to plugs which accept connections to other RenderManShaders, allowing the creation of networks of coshaders.

0.54.0
======

* Added base classes Executable and Despatcher and two derived Node classes: ExecutableNode and ExecutableOpHolder.

* Added an enabled/disabled plug to all SceneNodes. Nodes with no inputs output an empty scene when disabled, and SceneProcessors output the first input unchanged. The enabled/disabled state can be toggled using the node right click menu or the "d" hotkey in the Graph Editor.

* Added SceneNode::hash*() methods to match the GafferScene::compute*() methods. This was necessary for the enabled plug to be implemented, and also makes the implementation of derived classes more readable. Matching pairs of hash*() and compute*() methods should be reused as a pattern throughout Gaffer where appropriate in the future.

* Renamed SceneElementProcessor::process*() methods to SceneElementProcessor::computeProcessed*() and SceneElementProcessor::hash*() methods to SceneElementProcessor::hashProcessed*(). This was necessary to resolve conflicts with the name hash*() methods at the SceneNode level.

* Removed the ability to return distant descendants from the GraphComponent::getChild() function. Also modified GraphComponent method signatures to use InternedString where appropriate. This change alone gives a 10-15% speedup in evaluating a benchmark GafferScene network.

* Added GraphComponent::descendant() method to replace the lost functionality in GraphComponent::getChild().

* Fixed bug whereby ViewportGadget sent keyReleaseSignal() to the keyPressSignal() of child Gadgets.

* Added Style::renderLine() method.

* VectorDataWidget now supports InternedStringVectorData. This makes it possible to view InternedStringVectorData in the browser app.

* Fixed errors caused by trying to view a SceneReader with an empty filename.

* The currently active tab for each panel is now saved with each layout.

* Renamed GraphEditor to NodeGraph - the previous name was confusing to users. Renaming all the classes rather than just changing the label, because we want a fairly straightforward mapping from UI->API to help users make the transition into scripting.

* Multiple shortcuts may now be specified for each menu item by passing a comma separated list of shortcuts in the "shortCut" field of the menu item.

* EditMenu now uses both backspace and delete as shortcuts for the delete action.

* Double-clicking a node in the Node Graph now makes any Node Editor tabs editing that node visible by making them the current tab.

* The ` key (left of the 1 on the keyboard) may now be used to toggle in and out of fullscreen mode.

* Renamed SceneEditor to SceneHierarchy to be more explicit that it visualises the scene graph and doesn't really provide much in the way of editing.

* Renamed TimeEditor to a more user friendly Timeline.

* The File->SaveAs... menu item now ensures that the file saved always has a ".gfr" extension.

* Added Scene->Object->Modifiers->MeshType node for converting meshes between polygons and subdivs, and optionally adding normals when converting to polygons.

* The Scene Inspector now displays mesh interpolation.

* Fixed bugs which could prevent the UI updating appropriately when plug values were changed.

* Optimised redundant updates in the SceneHierarchy editor.

0.53.0
======

* Added the concept of a global format for disconnected nodes along with a format plug.

* Added the Constant node for GafferImage.

* Added the Select node for GafferImage.

* Fixed a bug which prevented Assignment nodes from being connected to Shaders outside the Box containing the Assignment.

* Improved formatting in NumericWidgets.

* Added NumericWidget.valueChangedSignal().

* Fixed bug where editing a numeric plug value using cursor up/down didn't immediately update.

* Added CompoundDataPlug::addMember() and CompoundDataPlug::addOptionalMember() overloads which take a ValuePlug instead of Data to provide the value for the member.

0.52.0
======

* The Gaffer clipboard now synchronizes with the global system clipboard, allowing nodes to be cut and pasted between external applications.

* Fixed a bug which meant that the Viewer didn't update if a view became dirty while it wasn't the currently active view.

0.51.0
======

* Switched Arnold import in ArnoldRender.py to a deferred import, to allow 3delight renders of scenes containing Arnold nodes

* Added a Grade node to GafferImage

* Added a Merge node to GafferImage

* Added option to disable highlight in GafferUI.Button

* Fixed exception caused by undefined subMenuDefinition in GafferUI.Menu

* Catching all exception types in ErrorDialogue

* Image nodes can now be disabled.

* Renamed ExpressionNode to simply Expression.

* Multithreaded the ImagePlug class.

* Fixed ParameterValueWidget.create() so that it always returns either None or an instance of ParameterValueWidget. Previously it was returning PlugValueWidget instances where no specific ParameterValueWidget registration had been made.

* Added PlugValueWidget setReadOnly/getReadOnly methods. These can be used to force a ui to be read only when the plug itself allows editing. Note that they can not be used to force editing when the plug itself is not editable.

* Fixed BoolPlugValueWidget so that it correctly disables the checkbox if the plug is not writable for any reason, or is setReadOnly( True ) has been called.

* PlugValueWidget.popupMenuSignal() now passes the PlugValueWidget itself to slots rather than the Plug as it did before. The plug can retrieved by calling plugValueWidget.getPlug().

* ParameterValueWidget.popupMenuSignal() now passes the ParameterValueWidget itself to slots rather than the ParameterHandler as it did before. The parameter handler can be retrieved using parameterValueWidget.parameterHandler().

* Added readOnly parameter to ParameterisedHolderNodeUI constructor.

* ParameterValueWidget now requires that the topLevelWidget passed to the constructor is always an instance of PlugValueWidget. This is made available via a new plugValueWidget() method.

* CompoundPlugValueWidget now requires that the result of _childPlugWidget either derives from PlugValueWidget or must have a plugValueWidget() method which returns a PlugValueWidget. This allows it to implement a new childPlugValueWidget() method which can be used to get access to the widget for a child plug. This is building towards a time when the NodeUI class provides a single method for retrieving the PlugValueWidget for a given plug.

* Added ValuePlug::settable() method.

* The VectorDataWidget now allows tooltips to be specified on a per-column basis using the columnToolTips argument to the constructor.

* The CompoundVectorParameterValueWidget now constructs tooltips for the columns using the descriptions for the child parameters.

* Added drag support to PathListingWidget and VectorDataWidget.

* ViewportGadget now forwards the keyPress and keyRelease signals to its child.

* GadgetWidget now allows the viewport to be changed using setViewportGadget(), and the previous viewportGadget() accessor has been renamed to getViewportGadget().

* ParameterisedHolder now calls the parameterChanged() methods of the classes held by ClassParameters and ClassVectorParameters when their parameters change, rather than calling the method on the top-level parameterised class.

* CompoundPlugs now accept input CompoundPlugs with more plugs than necessary, provided that the first N input child plugs match the N child plugs of the output. This allows Color3fPlugs to receive input directly from Color4fPlugs and arnold COLOR3 parameters to receive input from arnold COLOR4 outputs.

* ArnoldOptions node now allows the specification of texture, shader and procedural searchpaths.

* ArnoldRender node no longer specifies procedural location using a full path, allowing the procedural searchpath to be used if it has been set by an ArnoldOptions node.

* Fixed crash when evaluating a ContextProcessor containing an entry with an empty name.

* Added CompoundDataPlug::addOptionalMember(). This works as for addMember(), but adds an additional BoolPlug to allow the user to enable/disable that member. Both methods also take an additional parameter to specify the name of the plug used to represent the member.

* ArnoldOptions and ArnoldAttributes nodes now create their plugs with sensible names, and allow options and attributes to be enabled and disabled - by default they are all disabled.

* Added a File/Settings... menu option which opens a window for editing the plugs of the ScriptNode.

* Gaffer::CompoundDataPlug now handles Color4fData.

* Added a GafferScene::OpenGLAttributes node for controlling the drawing of objects in OpenGL.

* Gaffer::TypedObjectPlug::setValue() now references the value directly rather than taking a copy.

* Fixed bugs which prevented the ColorChooser working with colour types with an alpha channel.

* Added a procedural app for visualising Cortex procedurals.

* Plug::getInput() now returns a raw rather than reference counted pointer.

* Added RenderableGadget::selectionBound() method which returns the bounding box of all selected objects.

* Added View::framingBound() method which can be overridden by derived classes to control the framing behaviour when "F" is pressed.

* SceneView now frames the current selection when "F" is pressed.

* IndividualContainer::getChild() now returns raw pointers rather than smart pointers and uses a direct method of indexing.

* Gadget::getToolTip() now takes a line in gadget space, allowing the tooltip to be varied with the position of the mouse.

* RenderableGadget implements getToolTip() to display the name of the object under the mouse.

* PathMatcher is now editable after construction, with addPath() and removePath() methods. Because of this the copy constructor also now performs a full deep copy which can be expensive.

* Added PathMatcherData to make sharing PathMatchers easy, and to introduce the possibility of storing them in Plugs and Contexts. Copying is lazy-copy-on-write which can be used to avoid the expensive PathMatcher copy constructor where possible.

* Added Context::names() method.

* EditorWidget._updateFromContext() is now passed a set containing the names of items changed since the last call to _updateFromContext().

* Fixed bug which caused PathListingWidget.selectionChangedSignal() to fire far too frequently.

* Added a GraphLayout class, used in conjunction with the GraphGadget to perform automatic node connections and graph layout. This replaces ad-hoc code from NodeMenu.py. Still needs a decent fully automatic layout implementation for situations where the user doesn't build the graph manually.

* Added Plug::source() method.

* Added GraphGadget::nodeGadgetAt() method.

* GraphGadget now uses middle mouse drag for sending nodes to other widgets - left mouse drag is for moving nodes only. Shift drags can be used to add nodes to the current selection.

* TabbedContainer switches tabs automatically on drag enter, to allow drags to access targets that aren't current at the start of the drag.

* Expression node now supports calls to context.getFrame() and context.get() in addition to context["name"] dictionary style access. The get( name, defaultValue ) method is particularly useful when an expression may be executed in a context without the required entry.

* ScriptEditor no longer displays the result of execution if the result is None.

* Replaced RenderCamera node with more general StandardOptions node, which will define all the render globals type stuff that can be shared between renderers. Fixed bug in hash computation of GlobalsProcessor. Removed resolution from camera, putting it on the StandardOptions node instead.

* CompoundPlugValueWidget can now display a summary of the plug values in the collapsible header. Used this to provide useful summaries for all options and attributes nodes in GafferScene. Renamed in OpenGLAttribute plug for consistency with the others.

* Fixed SceneEditor bug which meant that items were only displayed if the first selected node contained them.

* Added TransformPlugValueWidget which provides a useful summary of the transform in the collapsible header.

* Added ScenePlug::fullAttributes() method which returns the full set of inherited attributes at a particular scene path.

0.36.0
------
* Improved bindings by removing macros and replacing them with proper wrapper classes.

* Added Window.childWindows() method.

* Added initial (and limited) support for Parameterised::parameterChanged() methods. Currently only modifying parameter values is supported in parameterChanged() - support for modifying user data and presets will be added in later revisions.

* The input and output connections for selected nodes are now drawn highlighted.

* Added BlockedConnection class in C++. This handles the blocking and unblocking of connections in an exception-safe manner.

* Added Node::plugFlagsChangedSignal().

* Added Plug::ReadOnly flag, to allow plugs to be locked against modification of the input or value.

* Added support for ["gaffer"]["readOnly"] bool parameter user data, mapping it to the Plug::ReadOnly flag. This user data may be modified in a ParameterModificationContext or in a Parameterised::parameterChanged() callback.

* StringPlugValueWidget and PathPlugValueWidget now correctly set their text entry field to read only when the plug is read only.

* PresetsOnlyParameterValueWidget now displays in a disabled state when a plug is not writable.

* Fixed C/C++ Object already deleted test messages caused by DeferredPathPreview.

* Fixed lifetime issues with ScriptWindows - they may now be constructed directly or acquire()d directly and their lifetime will be as expected (managed by the caller). ScriptWindow.connect() continues to operate as before - managing the lifetime of windows to correspond with the lifetime of scripts in the application.

* Fixed problems caused by serialising plug flags as All - they would then acquire new values when loaded in a future where there are new flags available.

* Added a SubTree node, for taking a branch of the tree and rerooting it back to /.

* Fixed bug in ConnectionGadget::bound() which meant that sometimes the graph would not be framed correctly when first displaying a GraphEditor.

* Fixed ColorChooserDialogue to actually use the colour passed to the constructor.

* Window.addChildWindow() now always causes the child window to remain on top of the parent. Previously, this was documented as the behaviour, but it only worked for child dialogues which subsequently went into a modal state. This is achieved by setting the QtCore.Qt.Tool window flag - this is much better than WindowStaysOnTopHint because it hides the child window when the application becomes inactive on the mac - otherwise the window would remain on top of the windows for the newly activated application.

* Fixed bug where colour chooser would remain after the parent swatch died, but be inoperative. It now remains but is still functional.

* Added GafferScene::PathMatcher class, which provides accelerated path matching for use in the PathFilter.

* PathFilter now supports * as a wildcard to match any portion of a name.

* PathFilter now supports ... as a path entry, to match any number of entries.

* Added a ParameterPath class for navigating Parameter hierarchies.

* Fixed bug which prevented CompoundVectorParameters from being saved in presets.

0.35.7
------

* Fixed bug which caused Windows to be hidden when being added as the child of another Window.

* Window.setVisible( True ) now ensures that the Window is unminimized and raised where necessary.

* Added NodeEditor.acquire() method, to allow other UI elements to request that a Node editor be shown in some way for a specific node.

* Double clicking a node in the graph now shows a floating Node Editor for that node.

* Added MultiLineTextWidget.dropTextSignal(), making it easy to implement drag and drop for different datatypes. This simplifies the ScriptEditor implementation somewhat.

* Added an improved ui for editing expressions. Context menu on plugs allows for creation and editing of expressions, and the expression editor accepts drag and drop of plugs.

* Random node no longer errors when context items are missing - this prevents the UI from erroring when scene:path etc is not available.

* NumericSlider now allows specification of hardMin and hardMax values to control what happens when the slider is dragged outside of the widget area.

* Slider now draws the position differently to indicate when the position is outside of the widget area.

* Fixed ColorChooser bugs caused by dragging sliders outside of sensible ranges - the ranges are now enforced.

* Added GafferUI.DisplayTransform class for managing colour transformations from linear to display space. Updated ColorSwatch and ColorChooser classes to use this, and added ocio.py config file to set up the transform using PyOpenColorIO.

* Added GafferUI.ExecuteUI module with functionality for executing nodes, repeating previous executions etc. This provides a new execute menu in the main menu, and a right click menu item in the graph editor.

* Fixed bug which meant that dynamic CompoundNumericPlugs would fail to restore their connections upon script load.

* Arnold shaders may now be connected together to form networks, and they may have non-shader inputs (such as the Random node) which can be evaluated on a per-object basis to provide additional variation.

* Fixed error caused by browser preview tab.

0.35.6
------

* Fixed problem where VectorDataWidget would grow to claim size it couldn't use.

* VectorDataWidget now scrolls to show the new rows when rows have been added.

* RenderableGadget now implements click and drag signal handlers to manage a set of selected objects.

* Fixed bug where MultiLineTextWidget would emit textChangedSignal whenever setText was called, regardless of whether or not it made any changes.

* Added insertText, setCursorPosition, getCursorPosition, cursorPositionAt, setFocussed and getFocussed methods to MultiLineTextWidget.

* ScriptEditor now accepts drops for scene objects, plugs, and nodes, which can be dragged from the Viewer and the GraphEditor.

* Added Widget.parentChangedSignal(), which does what you'd expect from the name.

* Improved default sizing for OpDialogue.

* Fixed CompoundParameter UIs to respect the ["UI"]["collapsed"] user data entry.

* CompoundPlugValueWidget now has a collapsed constructor argument to replace the previous collapsible argument. This takes None, True or False as values, allowing the ui to be created as non-collapsible, collapsed or expanded.

* Disallowing null values in plugs. This fixes bugs in the computation of hashes (all null values hashed the same, regardless of type, or what the actual default value was), and also simplifies coding (no more need for tests against null before using an Object).

* Fixed bug where setting SplinePlug to a value with less points than before raised an Exception.

* Fixed bug where SplinePlug::setToDefault did not work as expected.

* Added ValuePlug::setCacheMemoryLimit() and ValuePlug::getCacheMemoryLimit(), to allow management of cache memory usage. Added startup/gui/cache.py to expose this to the user via the preferences.

* Fixed bug which prevented user preferences from loading.

* Improved drawing of very thin/small selection boxes - they had a tendency to disappear before.

* Added Widget setHighlighted() and getHighlighted() methods, implementing highlight-on-hover for buttons and sliders.

* Implemented drop of items into VectorDataWidget. This allows objects from the viewer to be dragged and dropped into a filter to perform assignments.

* PlugValueWidget.popupMenuSignal now passes the PlugValueWidget to slots instead of the Plug.

* Fixed bug where ColorPlugValueWidget would attempt to show colour pickers for non-editable plugs, resulting in errors.

* NodeUI now also shows output plugs. They can be removed as necessary by registering None with PlugValueWidget.registerCreator().

* ModelCacheSource now uses the new ModelCache class provided by Cortex.

* Added a Random node, for producing random floats and colours based on a seed and a context item.

* Fixed bug where plug popup menus tried to edit plugs which were not editable.

* Fixed bug where the effects of TextWidget.setEditable() did not update the appearance of the widget.

* Fixed bug which caused ExpressionNode to crash when the expression was changed while the output plug was being viewed by the UI.

* Fixed bug which caused errors when connecting compatible children of CompoundPlugs together, if the CompoundPlugs were not themselves compatible enough for a complete connection between all child plugs to be made.

* Fixed bug which prevents ExpressionNode from accepting a Plug with direction()==In as an input to the expression.

* Fixed bug whereby GadgetWidget was passing buttonDoubleClick signals to buttonPress signals on the held gadget.

* Added GraphEditor.nodeDoubleClickSignal().

0.35.5
------

* Fixed graphical glitches caused by incorrectly applying visibility to children of TabbedContainer - this affected the preview section of the browser app particularly badly.

* Added a reportErrors parameter to the OpMatcher constructor - this defaults to True (same behaviour as before) but can be set to False to silence error reporting while loading ops. Note that the OpMatcher used by the BrowserEditor may be customised by implementing the Mode._createOpMatcher() method - this would be the place to pass reportErrors=True.

0.35.4
------

* Added a GafferBindings::NodeClass class, which simplifies the binding of Node derived classes. It is now a one liner to bind a typical extension node.

* The op app now has an arguments parameter which can be used to specify the parameter values for the op.

* The op app now has a gui parameter. When this is true a gui is presented, when it is false the op is executed directly on the command line.

* Added the GafferScene and GafferSceneUI modules. These will allow the generation and editing of scene graphs.

* Fixed RunTimeTyped registration of Gaffer::CompoundPlug.

* Fixed behaviour when a Widget doesn't have a tooltip - it now correctly looks for tooltips on parent Widgets until one is found.

* Added a GafferUI.NumericSlider widget.

* The Viewer now correctly updates when the context has changed. The EditorWidget no longer calls _updateFromContext() at awkward times.

* Added a simple TimeEditor for manipulating the current frame.

* Fixed GIL problems caused by passing multithreaded python procedurals to RenderableGadget.

* Fixed GIL problems when emitting signals with python slots from a thread which does not currently hold the GIL.

* Added an ExpressionNode class.

* PlugValueWidgets now have setContext and getContext methods, and update correctly when the context changes if a plug has input connections.

* Added a Gaffer.TransformPlug class, for specifying transformations.

* Removed NodeUI.createPlugValueWidget() registeredWidgets only parameter.

* Added PathListingWidget setPathExpanded, getPathExpanded, setExpandedPaths, getExpandedPaths and expansionChangedSignal methods.

* Added the GafferImage and GafferImageUI modules, for tile based image processing.

* Removed deprecated StandardNodeGadget::acceptsNodule() method, and associated StandardNodeGadget( node, deferNoduleCreation ) constructor. Nodule creation should now be controlled entirely by the Nodule factory mechanism.

* The Application base class now automatically creates an ApplicationRoot and makes it available via the root() method. Derived classes should use this rather than create their own. The Application base class now also makes sure that all startup files have been executed before the application is run, so derived classes may not now call _executeStartupFiles themselves (it is now protected). Additionally the doRun() method has
been renamed to _run, to be more in keeping with general python philosophy.

* The WeakMethod class now throws a more useful exception when called on expired instances.

* Fixed bug whereby menus were never destroyed due to a circular reference. This masked other bugs whereby some uis weren't maintaining a reference to their menus to keep them alive - it's now essential that this is done.

* Fixed bug which prevented dynamic output CompoundNumericPlugs serialising correctly.

* Fixed problems caused by PlugValueWidget.__init__ calling _updateFromPlug() at a point when the derived class is not fully constructed. PlugValueWidget.__init__ no longer calls _updateFromPlug(), so derived classes should now call it at the end of their __init__ method.

* ColorPlugValueWidget now has numeric fields for editing the colour, in addition to the
swatch.

* ContainerGadget can now add padding around the children, accessed using the new setPadding() and getPadding() methods.

* StandardNodeGadget can now be used in a vertical orientation as well as a horizontal one. This will be useful for making graphs which better suit a horizontal flow (shaders for example).

* Fixed IECore::RunTimeTyped registration for CompoundNumericPlug types.

* Added GafferArnold module.

* Added Label.linkActivatedSignal(), for reacting to HTML links in label text.

* Fixed flickering caused by MenuBars appearing briefly on screen before being parented.

* Added MultiLineTextWidget setWrapMode, getWrapMode, appendHTML, linkAt and linkActivatedSignal methods.

* Added a PopupWindow class.

* Fixed the Slider button press handler to swallow the events it uses.

* Added Window setPosition() and getPosition() methods.

* Moved NodeUI.registerPlugValueWidget() functionality into PlugValueWidget.registerCreator().

* Removed NodeUI._build() method. Derived classes should instead pass a topLevelWidget to the constructor if they wish to be in control of the ui construction.

* GafferUI.EventLoop now disables any idle callbacks which error during execution.

* Added Node::acceptsInput virtual method, to allow nodes to reject connections.

* Added a Widget.bound() method.

* Added GadgetWidget.positionToGadgetSpace() method, for converting Widget-relative positions into Gadget-relative lines.

* Added a GraphEditor.graphGadgetWidget() method.

* Nodes created via the NodeMenu are now automatically connected to the selected nodes, and positioned based on those connections.

* Parameter help for CompoundParameters (and derived classes) is now available as a tooltip on the label of the Collapsible ui.

* The op application now has an arguments parameter, which can be used to specify the initial values for the parameters of the op (backported from trunk).

* The python application now has an arguments parameter, which can be used to specify an arbitrary list of strings to be provided to the python script in a variable called argv.

* VectorDataWidget now allows a minimum number of visible rows to be passed in the constructor. Previously a similar behaviour was implemented internally with the minimum hardcoded to 1 - the new default is now 8. This improves the layout of CompoundVectorDataParameters.

* Added workaround for Qt problems which caused VectorDataWidget to sometimes be clipped on the right hand edge.

0.35.3
------

* Fixed LayoutMenu delete function

0.35.2
------

* Added a minimum size of the OpDialogue

0.35.1
------

* Removed ParameterValueWidget._addPopupMenu and _popupMenuDefinition, replacing them with PlugValueWidget._addPopupMenu and _popupMenuDefinition. This makes the parameter preset menus automatically available on all parameter uis, and provides for easy extension in the future (menus for manipulating plug inputs, expressions, locking etc). Note that if you previously had a custom ParameterValueWidget class with a _popupMenuDefinition() override, then it will no longer work - use ParameterValueWidget.popupMenuSignal() instead.

* Removed ToolParameterValueWidget, replacing it with ToolPlugValueWidget which has identical functionality (but applicable to Plugs too).

* Fixed bug which caused the filename column to become too wide when switching to Op browsing mode in the browser and then back to files.

0.35.0
------

* Sequence Path displays file sequences with a single frame

* Reverted changes made in Widget class about "apply visiblity"

* OpDialogue now supports op.userData()["UI"]["buttonLabel"], for specifying a custom label for the OK button.

* Removed requirement of the boost build having a patched python library capable of participating in garbage collection.

* Fixed bug in Collapsible when calling setChild() with a widget currently parented elsewhere.

* Fixed various GafferUI.Container bugs which prevented successful transfer of Widgets between containers.

* Added workarounds for unwanted Qt behaviours - parentless Widgets becoming top-level windows, and widgets being hidden when reparented.

* Added setClassLoader and getClassLoader methods to the op application. These may be used by configuration files to customise the loading of ops (the application is available as an "application" variable to the startup scripts).

* Calling BrowserEditor.registerMode() with the label of an existing mode now overrides the previous registration, rather than adding a second with an identical name.

* The standard BrowserEditor modes are now accessible publicly as BrowserEditor.FileSystemMode, BrowserEditor.FileSequenceMode and BrowserEditor.OpMode.

* The browser OpMode now takes an additional classLoader argument to the constructor, allowing the use of custom class loaders.

* The ParameterValueWidget.registerType() method now accepts an optional uiTypeHint argument, which allows the registration of custom uis, which parameters can request using the standard ["UI"]["typeHint"] userData entry.

* Added ValueType class members to TypedObjectPlug bindings, so that appropriate values
can be constructed easily.

* GraphComponent.children() python method now accepts a typeId to filter the result.

* Fixed bug which meant that colour swatches for plugs had the wrong colour when first shown.

* Simplified EditorWidget implementations by removing setScriptNode() method - now the scriptNode is always provided at construction and cannot be subsequently changed. Renamed ScriptWindow.getScript() to ScriptWindow.scriptNode() and EditorWidget.getScriptNode() to EditorWidget.scriptNode() for consistency. 

* Menus now support a "shortCut" entry in the MenuItemDefinition to provide keyboard shortcuts. The standard application, file and edit menus now provide the expected shortcuts, and are greyed out appropriately when they cannot be used for whatever reason.

* Added ScriptNode undoAvailable() and redoAvailable() methods.

* CompoundNodule now supports a vertical orientation, specified using a new argument to the constructor.

* GafferUI.LinearContainer now supports decreasing as well as increasing child ordering, controlled with the setDirection() and getDirection() methods.

* Fixed ordering of nodules in vertically oriented NodeGadgets.

* PathPlugValueWidget doesn't update the plug value as you type any more - this was causing constant computation with invalid values. The value is now only set when editing finishes.

* Fixed problems with PathChooserWidget which meant the wrong file/directory was displayed on opening (truncated by one).

* ParameterValueWidget popup menus may now be customised by external code, using the ParameterValueWidget.popupMenuSignal().

* The Path class now implements a much more readable __repr__.

* The DictPath class now accepts an additional "dictTypes" argument to the constructor, which can be used to define what types it considers to be branches in the path (all other types are considered leaves).

* The OpMatcher.defaultInstance() function now takes an optional classLoader argument, which is used to create the shareable OpMatcher.

* The BrowserEditor.Mode class now has a _createOpMatcher() method which may be overridden by derived classes. Typically this would be overridden to use a custom ClassLoader for the ops.

* Moved Label.VerticalAlignment and Label.HorizontalAlignment enums to GafferUI namespace - to allow their use in other parts of the API. They are temporarily available under their old names for backwards compatibility.

* GridContainer.addChild() now accepts an alignment parameter to control alignment of the child within its cells.

* Path setFromString, append and truncateUntilValid methods now return self, to allow easy chaining and use in list comprehensions.

* Fixed problem which could cause MultiLineTextWidget to raise an Exception when losing focus as part of a ui being destroyed.

* Fixed SelectionMenu so that standard python strings (and not QStrings) are returned from the getCurrentItem() and getItem() methods.

* Added support for loading and saving presets for ops and other Parameterised classes.

* The OpPathPreview is now more flexible in what it considers to be a ClassLoader for ops, to provide better support for custom ClassLoaders.

* The PathListing widget now allows multiple levels of hierarchy to be expanded, by holding either Shift (all levels) or Control (one level) while expanding a level. In addition, expansionChangedSignal() is not emitted only once for batched changes, such as those caused by setExpandedPaths() and the new recursive expansion/collapsing.

* Layouts now remember their correct splitting ratios when they're saved. Added a useful layout for use with scenes.

* The ExpressionNode now supports string as well as numeric output types.

* The execute app now operates over frame ranges defined using the -frames command line argument.

* When not in gui mode, the Render node waits for the render subprocess to complete before returning from execute().

* StringPlug inputs now automatically substitute $name, ${name} and ### tokens using values from the current context when their value is accessed during a computation. This behaviour can be controlled using the new PerformsSubstitutions plug flag.

* Node computations are now cached in memory and reused when possible. Hashes representing computations are available using the ValuePlug::hash() method, and Node implementations must now implement the new Node::hash() method to assist in computing hashes.

* Added GraphComponent::getChild( childIndex ) method, providing constant-time access to children by index. This improved the implementation of SplinePlug, ChildSet and the GraphComponent __getitem__ method in Python.

* The op application now supports the loading of presets at launch, using the new "-preset presetName" command line option.

* Added a simple ConfirmationDialogue class.

* Presets are now stored in subdirectories based on class name, to avoid clashes between presets for different classes.

* Added a small UI for deleting presets.

* Resolved browser errors caused by broken symlinks. FileSystemPath now returns True for isValid() if a path is a broken symlink (it seems unreasonable for children() to return invalid paths) and falls back to os.lstat() to generate path info if os.stat() fails due to a broken link.

* Fixed problem where SequencePath would error in info() when given an invalid base path. Now it returns None as expected.

0.34.0
------

* Added support for ClassVectorParameters.

* Added a -help flag to the gaffer command line.

* Fixed parameter menu bug introduced in version 0.33.2.

* Added support for TimeCodeParameters.

* Menu.popup() method now takes an optional grabFocus parameter - if this is False and a key is pressed then the menu will close and pass the key to the previous focus widget.

* PathWidget's helpful popup menus are now more helpful because they don't steal keypresses from the PathWidget itself.

* TextWidget now supports having a fixed width defined in characters using the setCharacterWidth() and getCharacterWidth() methods.

* NumericPlugValueWidget now sets maximum field width for integer plugs where max values has been set - this slightly improves the ui for the TimeCodeParameterValueWidget.

0.33.2
------

* Fixed the delete order of ListContainer that was causing popup windows

* Fixed circular reference in menu that was causing popup windows

0.33.1
------
* Fixed bug in Menu

0.33.0
------
* Added a MenuButton class to GafferUI.

* The GafferUI.Spacer class now specifies a maximumSize in addition to the previous minimumSize.

* Added support for ClassParameters.

* Improved formatting of Parameter tooltips, and worked around Qt crash caused by having "\n\n" in the tooltip text.

* Fixed bug which meant that Labels were always aligned to the right and centre. Note that this changes the behaviour of default constructed Labels, which have always specified left alignment, but have been ignored till now.

* ListContainer now supports slices when setting children. For instance container[2:4] = [ list, of, children ]. ListContainer also now implements the index() method in the same way a list would, and allows access to the expand attribute of children using the new setExpand() and getExpand() methods.

* Improved WeakMethod behaviour when called after the instance has expired. Now a descriptive ReferenceError exception is thrown rather than the previous cryptic exception. Also added instance() and method() member functions to return the underlying member data.

* GafferUI.Menu now allows WeakMethods to be used for the command field of a menu item.

* Improved file selector for PathVectorParameters, and added custom file selector for FileSequenceVectorParameters.

* Fixed problem where the automatic Widget parenting mechanism was attempting to parent Menus unnecessarily.

0.32.1
------

* Added workaround for problems where string values were not always committed into parameters before the Execute button of the OpDialogue was clicked.

0.32.0
------

* Added GafferUI.NotificationMessageHandler, for displaying IECore messages in a little window.

* Added a ParameterHandler and ParameterValueWidget for DateTimeParameters.

* VectorDataWidget size behaviour now works much better for large amounts of data. It is now possible to use the browser's FileIndexedIO preview tab to view large amounts of data
from .cob and .fio files.

* Fixed bug in VectorDataWidget, whereby the vertical header would disappear when rows were deleted.

* Multiple fields may now be edited simultaneously in the VectorDataWidget, by selecting several fields before editing one of the selected fields. Changes are automatically copied to the rest of the selection. Columns may be selected by clicking on the horizontal header
and rows by clicking on the vertical header.

* The enter and return keys can now be used to edit the checkbox fields of a VectorDataWidget.

* The MultiLineTextWidget now has setEditable, getEditable, textChangedSignal, editingFinishedSignal and activatedSignal methods equivalent to the existing methods on TextWidget.

* Added a MultiLineStringPlugValueWidget class.

* StringParameterValueWidget now supports the ["UI"]["multiLine"] user data item.

* The browser app now has an "initialPath" parameter to allows the browsing location to be set from the command line.

* Added Gaffer.AttributeCachePath and GafferUI.AttributeCachePathPreview classes, to allow browsing of attribute caches.

* Browsing for paths from a PathPlugValueWidget where the path is presumed empty now starts from the current working directory.

0.31.0
------

* Fixed getText method of Label widget.

* TextInputDialogue now has all text in the textfield selected by default.

* Fixed "RuntimeError: underlying C/C++ object has been deleted" error triggered by removing a panel from a ScriptWindow.

* Fixed bug which meant that removing a panel would only keep a single subpanel of the panel that remained.

* Fixed bug which meant that sometimes the remaining layout buttons would cease to work after removing a panel from the CompoundEditor.

* PathListingWidget now has a displayModeChangedSignal() method.

* Added PathChooserWidget setPath() and getPath() methods.

* Added customisable modes to the BrowserEditor. Current modes allow the browsing of either files or ops.

* Added Gaffer.SequencePath class and used it to implement a file sequence browsing mode for the BrowserEditor and a FileSequenceParameterValueWidget.

* Added PathListingWidget setColumns() and getColumns() methods.

* Added a Gaffer.OpMatcher class, to provide lists of ops which are suitable for application to particular objects.

* Added a contextMenuSignal() to the Widget class.

* Added a right click menu to the BrowserEditor, allowing suitable ops to be applied to
files and file sequences.

0.30.0
------
* Fixed problem trying to call QLineEdit.setPlaceholderText within Nuke.

* Gaffer.BlockedConnection now supports reentrancy, with the connection only becoming unblocked when the outermost block has been exited.

* Fixed bug which prevented selection using the up/down cursor keys from working in the PathChooserWidget.

* ImageGadgets now have a linear to srgb conversion applied when they are drawn. This means they now match the Image widget behaviour.

* PathChooserWidget and PathChooserDialogue now accept a new allowMultipleSelection argument to the constructor. Use the new PathChooserDialogue.waitForPaths() method to wait for paths selected in this way.

* VectorDataWidget has a new protected _createRows() method which may be overridden by derived classes to customise the addition of new rows. The PathVectorDataWidget implements this by displaying a dialogue where the user may select multiple paths to be added. This improves the parameter ui for PathVectorParameters.

0.29.0
------

* The Gaffer.BlockedConnection constructor now accepts a list of connections to block, as an alternative to just a single connection.

* Added a Gaffer.LeafPathFilter class, which filters out leaf Paths.

* Fixed problem with Dialogue.waitForButton() which meant that the keyboard focus would be in the wrong place if a parent window was provided.

* PathListingWidget now supports user resizing of the columns. The existing automatic resizing behaviour remains, but any changes made by the user are remembered and applied as offsets to future automatic resize events.

* PathListingWidget.Column.lessThanFunction has been replaced with PathListingWidget.Column.sortFunction. The former was a function to compare two items, whereas the latter now simply returns the data in a form that should be passed to a standard less than comparison.

* Added PathListingWidget.selectionChangedSignal().

* Added PathListingWidget.scrollToPath() method.

* PathListingWidget now supports a tree view mode in addition to the existing list mode. This is exposed in the PathChooserWidget and PathChooserDialogue via a button to toggle between the modes.

* Deprecated PathListingWidget.selectedPaths() and introduced a pair of getSelectedPaths()/setSelectedPaths() methods.

* Added the ability to remove children from the TabbedContainer using del[start:end] notation.

* Added GafferUI.EventLoop.executeOnUIThread().

* Added Gaffer.DictPath, to allow browsing of dictionaries, IECore.CompoundData and IECore.CompoundObjects using the GafferUI Path components.

* Added GafferUI.BusyWidget, for saying "i might be some time but i don't really know how long so just twiddle your thumbs please".

* Fixed bug in GafferUI.Frame.removeChild.

* PathListingWidget now copes if a field in the Path.info() is missing.

* Added a Gaffer.IndexedIOPath class, to allow browsing inside Cortex files using the GafferUI Path components.

* GafferUI.EventLoop in Houdini mode now pumps 5 times rather than once per hou.ui.eventLoop idle. This makes typing in text fields interactive.

* GafferUI.TabbedContainer now has setTabsVisible() and getTabsVisible() methods.

* Added a frame() method to GafferUI.GadgetWidget, to frame a particular bounding box in the viewport, and fixed a bug whereby setGadget() didn't request a redraw.

* Added setPath and getPath methods to PathListingWidget, and PathWidget.

* Added setPathCollapsed and getPathCollapsed to PathListingWidget to allow programmatic control of the tree view.

* Added Gaffer.ClassLoaderPath class to allow browsing of ops and suchlike.

* GafferUI.SplitContainer.setSizes() can now be called before the SplitContainer has become visible.

* Added GafferUI.ErrorDialogue.ExceptionHandler class to simplify error handling.

* Added classes for previewing paths. General file information, headers, images, meshes, ops, and indexed io files and contents may all be previewed.

* Added a BrowserEditor class for embedding a file browser into a Gaffer layout.

* Added a browser app to browse the filesystem and display previews.

* Renamed ScriptNode::application() method to ScriptNode::applicationRoot() and changed return type to a raw pointer in keeping with the rest of Gaffer. Added python binding.

* Added ApplicationRoot::preferencesLocation() method to return an appropriate directory into which settings can be saved.

* Added Widget.visibilityChangedSignal().

* Fixed crash in python bindings for TypedObjectPlug::defaultValue, for the case of the default value being null.

* TypedObjectPlug bindings now support the serialisation of the value and default value, provided that the bindings for the types they hold implement __repr__ appropriately.

* Fixed bug in GafferBindings::Serialiser which meant that serialisers were called twice unecessarily.

0.28.1
------

* Changed the default resize mode of OpDialogue/ErrorDialogue to be manual

* Removed assert warning

* Fixed juddering resize events when opening the OpDialogue, by optimising out unecessary calls in Widget.setVisible().

0.28.0
------
* Added an InfoPathFilter, which allows filtering with an arbitrary match function applied to an arbitrary field of Path.info(). Used this to implement a filter text box for path choosers.

* PathParameterWidget now applies path filters, and has an _filter() method which can be overridden in derived classes to define the filter.

* GridContainer now supports the automatic parenting mechanism

* Window now support the addition of child windows using the automatic parenting mechanism.

* Keyword arguments can now be passed to the ContainerWidget.addChild() call generated by the automatic parenting mechanism. To properly support this, all Widget subclasses must take a **kw constructor argument, and pass it to their parent class constructor. An example use follows :

	with GafferUI.GridContainer() :
		# index is automatically passed to GridContainer.addChild() to specify the position of the button
		GafferUI.Button( "myButton", index = ( 0, 2 ) )

	with GafferUI.ListContainer() :
		# expand is automatically passed to ListContainer.addChild()
		GafferUI.Spacer( IECore.V2i( 10 ), expand=True )

* Added the ability to easily profile any gaffer application using the cPython profiling module, by specifying the -profileFileName command line flag. Use the pstats module to examine the resulting file.

* Optimised the Widget event filter.

* Fixed circular reference in GafferUI.CompoundParameterValueWidget which could cause "Underlying C/C++ object has been deleted" errors.

* The displayFunction in GafferUI.PathListingWidget.Columns may now return a GafferUI.Image or (as an optimisation) a QtGui.QIcon.

* Added GafferUI.PathListingWidget.defaultFileSystemIconColumn, which can be added to the list of columns passed to GafferUI.PathListingWidget to obtain an icon view.

* Optimised Widget implementation so that the event filter is only applied when it is absolutely needed - either when a connection to one of the signals has been made or when getToolTip has been overridden. Investigations with the standard gaffer ui revealed that only about one third of widgets meet these criteria.

* Optimised Widget implementation by lazily constructing signals when they are first accessed. This improves construction times but also reduces the memory footprint of a freshly constructed Widget by 40%.

* Added Gaffer.lazyImport function, which imports modules in such a way that they aren't actually loaded until first accessed.

* Optimised startup of gaffer applications which don't use any GL functionality, by using the new Gaffer.lazyImport functionality for PyOpenGL, IECoreGL and QtOpenGL.

* Added buttonDoubleClickSignal() to GafferUI.Widget and GafferUI.Gadget.

* Added setSelection() and getSelection() methods to GafferUI.TextWidget, along with a selectionChangedSignal() method. An additional selectingFinishedSignal() uses heuristics to determine when the user has finished making a selection. This is useful in Widgets which wish to provide easy methods of acting on the selection.

* The Menu.popup() method now takes optional position and forcePosition arguments.

* Improved PathWidget popup listing behaviour.

* GafferUI.ScrolledContainer now always asks for enough size to completely show its contents, regardless of the scroll mode in use.

* Deprecated GafferUI.Window setResizeable() and getResizeable() methods in favour of new setSizeMode() and getSizeMode() methods. These provide three modes - Manual (the same as the previous resizeable), Fixed (the same as the previous non-resizeable) and Automatic, whereby the window always tries to fit its child. Added a resizeToFitChild() method for cases where sizeMode is not Automatic and you know the child has been resized.

* The OpDialogue now resizes automatically to fit the parameters initially, and adjust as parameter sections are shown and hidden.

* The Widget class now has a keyReleaseSignal, and the GadgetWidget propagates events on this signal to the existing Gadget::keyReleaseSignal.

* Added support for "label" attributes in menu definitions to GafferUI.Menu. This is really just a workaround for the fact that IECore.MenuDefinition uses / characters to delineate between menu entries, and sometimes we want a / in the entry name itself.

* The VectorDataWidget now sizes itself to fit its contents.

0.27.0
------

* Keeping the same font dpi no matter where gaffer is running.

* Fixed bug which caused NameError to be thrown when loading a script containing an OpHolder.

* NodeUI widgets can now be customised on a per-plug basis using the NodeUI.registerPlugValueWidget call.

* Fixed bug which could cause crashes if a plug managed by VectorTypedParameterHandler had a null value.

* Fixed bug which caused additional parameters1, parameters2 etc plugs to be created on the ReadNode. Added an additional test to check that the ReadNode works following serialisation.

* Implemented keys(), values(), items() and __getitem__( long ) for GraphComponent bindings.

* Added a simple Write node.

* Added an execute application which can be used to execute Write nodes, or any other node with an execute() method.

* The Gaffer headers are now installed in the include directory in the Gaffer distribution.

* The Cortex procedural stubs are now installed as part of the Gaffer distribution.

* GafferUI.TabbedContainer now has an index() method for retrieving the index of a given child, and a currentChangedSignal() method for signalling when the current tab has been changed.

* GafferUI.NodeSetEditor now has a nodeSetChangedSignal() method, to notify listeners when the node set the editor is using has changed.

* GafferUI.CompoundEditor now houses a couple of useful buttons alongside the tabs in the layout. One brings up the menu to edit the layout, and the other locks the currently viewed nodes for the current editor.

* Added Serialisable flag to Gaffer.Plug, to control whether or not plugs and their values are serialised.

* The gui app now has a fullScreen command line flag.

* NodeEditor now displays the node type.

* The Plug base class may now be serialised.

* Fixed bug which meant that plug flags were not correctly serialised.

* Fixed bug in the automatic Widget parenting mechanism, which meant Widgets could be parented inappropriately when being created from the constructor of another Widget.

* The Path.addFilter() and Path.removeFilter() methods have been deprecated and replaced with Path.setFilter() and Path.getFilter() methods. Use the new CompoundFilter class if you wish to use more than one filter.

* The Path and FileSystemPath constructors now accept an optional filter argument.

* The PathFilter class now has setEnabled() and getEnabled() methods to turn the filter on and off. Derived classes should now implement the _filter() method rather than the filter() method.

* The PathFilter class now has a changedSignal(), which issues notifications when the filter is changed in some way. The Path class uses this to correctly trigger its own pathChangedSignal()

* The PathFilter classes now accept a dictionary userData argument to the constructor, which can be used for storing arbitrary data with the filter.

* The CheckBox class now has setText() and getText() accessors.

* Added PathFilterWidget class to allow uis to be built for the filters on paths. Added filter ui to PathChooserWidget, along with a button to refresh the listing. 

* The Path class now adds "name" and "fullName" entries to the info() dictionary.

* The Menu class now accepts booleans as well as callables for the checkBox MenuItemDefinition entry.

0.26.0
------

* Gaffer.Application._executeStartupFiles() now takes an optional contextDict to allow variables to be passed to the startup scripts.

* GafferBindings.Serialiser now has a public constructor and can be used directly. It still needs some refactoring.

* Gaffer.ApplicationRoot now has a preferences() method which returns a node used to represent preferences. It also has a savePreferences() method to save the user preferences into a startup script. The GafferUI.ApplicationMenu
provides access to this via a menu item.

* Default stylesheet now does a better job of aligning the corner widget for the TabbedContainer.

0.25.0
------

* Changed in NumericPlugValueWidget the methods __keypress and __textChanged to be protected

* Added alternate color as new entry in widget style sheet

* The GafferUI.Image class now uses a more sensible cache size to eliminate thrashing when loading images from disk. The cache size defaults to 100 MB but can be specified directly using the GAFFERUI_IMAGECACHE_MEMORY environment variable, which is also interpreted as being a number in MB.

0.24.0
------

* ParameterisedHolder now correctly loads an instance of the held class
following serialisation.

* ParameterisedHolder::setParameterised() and OpHolder::setOp() now accept
an optional keepExistingValues parameter which defaults to false. Passing
true preserves existing plug values in preference to the values in the
incoming Parameterised object.

* TabbedContainer now allows the addition of a custom Widget to the top
right corner using the setCornerWidget() and getCornerWidget() methods.

* Fixed a bug which meant that the ButtonEvent::line field was incorrectly
transformed when delivering events to Gadgets.

* Fixed tab sizing issue on OS X.

* Fixed crashes in ObjectParameterHandler triggered by plugs with null values.

* Added enterSignal(), leaveSignal(), dragEnterSignal() and dragLeaveSignal() methods to Gadget. Nodules now highlight themselves when entered using this
new functionality.

* Fixed GafferUI to work with qt 4.6 as well as 4.7.

* Gaffer can now be run embedded in Nuke.

0.23.0
------

* Fixed a bug which prevented keypresses in GadgetWidget from being propagated to the parent widget if they were not processed by the GadgetWidget.

* Can now exit full screen mode by hitting Escape.

* OpDialogue.waitForResult() now never returns Exceptions if execution fails. Instead it gives the user the chance to try again or cancel.

* CompoundParameterValueWidget and CompoundVectorParameterValueWidget now support the ["UI"]["collapsible"] and ["UI"]["collapsed"] parameter userData. The collapsible argument to the constructor now defaults to None, it can be specified explicitly as True or False to override the userData request.

* Fixed a bug which prevented the GafferUI.Widget owner for empty QTabWidgets from being found with PyQt4. This caused errors during event handling.

* The Widget.setVisible() and Widget.getVisible() methods have been modified to match the behaviour of Widget.setEnabled() and Widget.getEnabled(), and an addition Widget.visible() method has been introduced to query visibility relative to an ancestor. See documentation for further details.

* Added SplitContainer getSizes(), setSizes() and handle() methods. See documentation for details.

* ListContainer.__init__() orientation parameter now defaults to vertical.

* CompoundEditor now provides dynamic behaviour for expanding and collapsing child editors. Hit space to expand the current editor one level, double space for two levels and so on. Space then collapses back one level, double space two levels and so on. When an editor is fully collapsed, hovering over the splitter handle will dynamically show it.

0.22.1
------

* Changed events keyPress and textChanged to be protected

0.22.0
------

* Collapsible Widget now supports corner widget expanded

* Changed Error Window to be resizable as default

* Added selectedSignal in SelectionMenu

* Added CurrentIndexChangedSignal test in SelectionMenuTest

* Fixed StringParameterValueWidget to create a PlugValueWidget using the registered Type

* Added enterSignal and leaveSignal in Widget


0.21.0
------

* Added a selectionMenu widget.

* Stylesheet restructured, enabling style overrides in widgets.

* Improved stylesheet performance applying styles only in Window and Menu widgets.

* Buttons can optionally have the frame removed using the setHasFrame() method or the hasFrame argument to the constructor. Additionally they no longer have minimum sizes defined by the stylesheet.

* Minor style changes.

* Disabled Qt's automatic merging of menubars with the OS X system menu. This was causing crashes and wasn't compatible with fullscreen mode either.

* Added a simple ProgressBar widget.

* Removing a node from a parent using removeChild() now automatically disconnects the node from the graph. Fixes issue #38.

* Fixed a number of test failures which occurred only in the Image Engine build, due to the fact that we install the cortex ops with different version numbers than a standard install.

* CompoundParameterValueWidget now updates the ui appropriately when plugs are added and removed. This can be seen in the Read node when switching between different file types.

* File menu items now open file browsers in a more sensible location.

* File browser now has a button to go up one directory level.

* Containers may now be used in the python with statement to make the creation of nested layouts more straightforward. For example :

	with GafferUI.Collapsible() :	
		with GafferUI.ScrolledContainer() :
			with GafferUI.ListContainer( GafferUI.ListContainer.Orientation.Vertical ) :
				GafferUI.TextWidget( "Making uis is easier now" )
				GafferUI.Button()

* Nodule::registerNodule now accepts regular expressions for plug names.

* StandardNodeGadget::acceptsNodule is deprecated. Use Nodule::registerNodule in preference. Default implementation of StandardNodeGadget::acceptsNodule now always returns true.

* Graph editor ui for ParameterisedHolders now only shows connections for ObjectPlugs, this prevents the interface being cluttered with connections for all the other parameter types.

* Viewer is no longer hardcoded to display the result of the "output" plug - it now displays the result of the first output ObjectPlug. This allows it to view the results of procedurals and ops.

* The node creation menus for Ops and Procedurals now create OpHolder and ProceduralHolder nodes rather than generic ParameterisedHolder nodes. Ops and procedurals may now be run in Gaffer.
			
0.20.0
------

* GafferUI.EventLoop supports Houdini using hou.ui.addEventLoopCallback

* Support for boost 1.37.0

* Using future to import with_statement for python 2.5 compatibility

0.19.0
------

* Added a BoolVectorDataPlug and a BoolVectorDataParameterHandler.

* GafferUI._Variant.fromVariant() now supports booleans.

* VectorDataWidget now accepts a list of VectorData objects to the constructor and in setData(). This allows larger tables to be constructed consisting of columns from several VectorData objects. As a result VectorData.getData() always returns a list of objects, even when operating on only a single object. VectorDataWidget now accepts custom header labels specified by passing a list of strings to the header parameter in the constructor.

* Using an officially allocated TypeId range, and not one that might conflict with internal projects.

* CompoundValueParameterWidget can now be usefully subclassed, and the _buildChildParameterUIs method reimplemented to change behaviour.

* Added a CompoundVectorParameterValueWidget.

* Fixed a bug in GafferUI.Menu which prevented dynamically generated submenus from displaying correctly.

* Plugs representing parameters are now correctly identified as being dynamic, and can therefore be saved and loaded to scripts. Custom ParameterHandler classes should now call setupPlugFlags() in their setupPlug() implementation to support this behaviour.

* Added OpHolder and ProceduralHolder node types. The ui still needs work to make these useable.

* Fixed problem which caused artifacts in GafferUI.Images when using PySide.

* Reduced default font size to fit more on screen.

* Fixed problem with GafferUI.Button positioning on OS X.

0.18.0
------

* Renamed ArrayNodule to CompoundNodule.

* Bug fix for PathListingWidget with allowMultipleSelection==True. When selecting more than one item, the path being edited is now always set the current directory. This avoids problems where setting the path to the last selected leaf could cause the current selection to be destroyed.

0.17.0
------

* Fixed a bug in NumericPlug::setValue() which meant it was possible to set value outside the Plug's min/max range.

* Changed ParameterHandler interface to allow the same ParameterHandler instance to be used repeatedly even when Parameters are being added and remove or are changing type. This should be more efficient but more importantly will be necessary to allow the CompoundParameterValueWidget to adjust the ui when Parameters are edited in this way. The following changes need to be made to a ParameterHandler implementation :

	* Remove the plugParent argument to the constructor, and move the plug creation code to an implementation of the new setupPlug() pure virtual function.
	* Stop passing the parameter to the base class constructor, but instead store it as a member variable, and implement the pure virtual parameter() method to return it.

See python/GafferTest/ParameterHandlerTest.py for an example.

* The path argument to the PathPlugValueWidget is now optional, with a FileSystemPath being used if no path is specified.

* ValuePlug now emits plugSetSignal() before calling Node::dirty(), rather than vice versa.

* The ReadNode now exposes the parameters of the IECore::Readers it uses as plugs on the node.

* The PathListingWidget contents can now be customised by passing a column specification to the constructor. See PathListingWidget.defaultFileSystemColumns for an example. Also added support for sorting the listing by clicking on the headers, and allowed the column specification to provide a sorting function to be used in this case.

* The PathListingWidget now allows multiple selection of files using the allowMultipleSelection argument to the constructor, and provides a list of the currently selected paths using the selectedPaths() method.

* Implemented the ParameterisedHolder::setParameterised( className, classVersion, searchPathEnvVar ) overload. Still needs some work so nodes can be serialised to a script and reloaded properly.

* Fixed a bug in the Node bindings which meant that the C++ base class implementations weren't called when a python class didn't provide overrides.

* ParameterHandler::setupPlug now takes an argument specifying the plug direction required.

* Added an ObjectParameterHandler.

* Added Widget setEnabled(), getEnabled() and enabled( relativeTo ) methods - see documentation for details. Signals are not emitted for Widgets which have been disabled.

* Fixed a bug in the RunTimeTyped registration for TypedPlug.

0.16.0
------

* Added a StandardNodeGadget::acceptsNodule() method which may be reimplemented by derived classes to control exactly which plugs are represented by the gadget. See GafferUITest.StandardNodeGadgetTest.testSubclassing() for an example.

* GafferUI.StringPlugValueWidget now exposes the internal TextWidget with a textWidget() method.

* GafferUI.TextWidget now supports password style text display, settable with the displayMode constructor parameter, or the setDisplayMode() method.

* New StringParameterValueWidget supports ["UI"]["password"] parameter userData.

* The appearance of disabled buttons is now less confusing.

0.15.1
------

* Fixed layout problems caused by adding larger items into existing rows of a GridLayout.

0.15.0
------

* Added a GridContainer class.

* Fixed bug which meant that connections were temporarily offset from their endpoint if a nodule was added to a node immediately after them being made (as the Group node does).

* Fixed bugs in the GroupNode which meant that compute() was called each time the node was moved in the GraphEditor, and that compute() could error if an input plug contained None.

* Gaffer can now be run embedded in maya versions which use Qt natively.

0.14.0
------

* The parameter userData ["UI"]["visible"] is now supported.

* Fixed failing test GafferTest.ParameterisedHolderTest.testAddAndRemoveParameters. Parameters may now be added or removed within a ParameterisedHolder::ParameterModificationContext.

* Fixed a few stylesheet issues that appeared when running under Gnome.

* Added a GraphComponent::setChild() method - this operates in the same way as the __setitem__ python method. See documentation for the distinction between addChild() and setChild().

* Fixed a bug whereby GraphComponent::getChild( "" ) would return the GraphComponent itself rather than nothing.

* Fixed a bug dealing with parameters changing type within a ParameterisedHolder::ParameterModificationContext.

* GraphComponent::parentChangedSignal() now also provides the previous parent to connected slots in addition to the child argument.

* Fixed a bug where transferring a child from one parent to another would emit parentChangedSignal() twice, once with the child unparented from the old parent, and once with the child reparented to the new parent. Now the signal is only emitted once, omitting the bogus temporary unparenting signal.

* Plugs now automatically disconnect their inputs and outputs when they are removed from their parent.

* Plugs may no longer implement acceptsInput( 0 ) to return false - this was illogical as it prevents the undoing of a connection made by the user.

0.13.0
------

* Fixed a bug whereby a node would be offset from the mouse position when dragging if starting the drag was delayed while other uis (particularly the NodeEditor) were updating.

* Fixed a bug which meant that connections were not correctly represented in the GraphEditor for children of the ArrayNodule.

* The ParameterHandler classes now correctly define the Ptr and ConstPtr member typedefs required for all IECore::RefCounted subclasses.

* The ParameterHandler classes now have a plug() method which returns the plug which was created to represent the parameter().

* The ParameterisedHolder class now exposes the internal ParameterHandler with a parameterHandler() method.

* The CompoundParameterHandler class now provides access to the handlers it uses for child parameters using the childParameterHandler() method.

* The CompoundParameterHandler now has python bindings.

* The Image widget no longer expands to fill space if it is available.

* The Label widget now has setText() and getText() methods.

* The PathWidget class now has a path() method returning the path being displayed.

* The Window.addChildWindow( window ) call now results in the parent window holding a reference to the python object representing the child. This avoids situations whereby the child python object would die but the QWidget representing the child on the C++ side would continue to live. Use Window.removeChild() to remove a child window when you wish to destroy it, or use setVisible( False ) to hide the child until you need it again.

* Fixed bug in PathWidget which meant that the path display would be incorrect until the path changed for the first time.

* PathListingWidget fixes :

	* Error when double clicking an item.
	* Selection was not being cleared when the current path wasn't valid.
	* Path wasn't being set when a leaf item was selected, which meant that hitting Enter in the PathChooserDialogue chose the wrong path.
	* Double clicking a directory when the current path wasn't valid created another invalid path, rather than replacing the invalid section.	

* Added a "python" application which simply executes a python file in the Gaffer environment.

* Added a GafferUI._Variant class which has helper function for dealing with differences in PySide and PyQt4 with respect to QVariant handling.

* Fixed VectorDataWidget to work with PySide.

* Added a BoxParameterHandler covering Box2i, Box2f, Box3i and Box3f parameter types.

* GraphComponent now supports the len() function in python, returning the number of children for the instance. The __nonzero__ method is also implemented so that queries of the type "if graphComponent : " will return True as before, even if there are no children.

* The sizing behaviour of the PathListingWidget is no longer quite as annoying.

* GafferUI.Menu now optionally passes a "menu" argument to the checkBox callback of a menu item, in the same way as it does for the command callback.

* Fixed bug in GafferUI.ColorSwatch.getColor().

* Added Window.[gs]etFullScreen() methods, and added a menu item to the Layout menu to use them. Added a parentWindow argument to the Dialogue*.waitFor*() methods, and used it appropriately to keep dialogues on top even when in full screen mode.

* The Image class now uses the Cortex PNGImageReader for loading png files, and correctly converts linear data to sRGB for display.

* Added a basic framework for parameter-specific uis. Initially there are only specific uis for compound parameters, presets only parameters and path parameters - all others fall back to using the default plug widgets. A UI may be easily instantiated for all the parameters of a ParameterisedHolderNode using the GafferUI.CompoundParameterValueWidget - see GafferUI.ParameterisedHolderNodeUI for an example.

* The MultiLineTextWidget now has much more sensible tab spacing.

* The Collapsible container can now display an optional widget in the top right corner of the header. Use the setCornerWidget() and getCornerWidget() methods to manipulate this widget.

* Removed font parameter from GafferUI.Label - it wasn't doing anything anyway. Font control will likely return in the form of some support for text markup.

* Fixed variable scope issues which meant that the following code would fail if executed in a script editor :

		class A() :

			def __init__( self ) :

				print A

		a = A()

0.12.0
------

* Added a VectorDataWidget and a VectorDataPlugValueWidget, handling plugs of type StringVectorPlug, IntVectorPlug, FloatVectorPlug and V3fVectorPlug. Still needs file selector support.

* Added a V3fVectorDataPlug and a V3fVectorDataParameter handler.

* All gaffer applications now include a call to IECore.registerRunTimeTyped.

* Fixed bug which would cause the base class doRender() method to be called in addition to the overridden one when subclassing from Gadget in python.

* Plug::setInput() now calls acceptsInput() even when the new input is null. This allows plugs to reject the removal of existing connections. The connection gadget has been updated to respect the new rejection possibility, preventing the dragging of the destination end of a connection to a plug whose acceptsInput( 0 ) returns false, and not attempting to set the input if the source end of source a connection is dragged off into space. Currently no Gaffer plug type returns false from acceptsInput( 0 ), but custom plugs are free to do so and Gaffer plugs may return false in the future based on the content of a ReadOnly or Locked flag on the plug.

* Window constructor now accepts an additional "child" keyword argument which is passed to a call to setChild().

* Fixed problem whereby the hover colour for the SplitContainer handles wouldn't work on all platforms.

* The GraphEditor now provides access to its internal GraphGadget with the graphGadget() method.

* Refactored the Set class into an abstract base class and a StandardSet class containing the previous functionality. The members() and sequencedMembers() methods have been removed as they didn't generalise well to other potential Set subclasses (such as a NameFilteredSet). Instead a new member( i ) method provides ordered access and the contains( member ) method provides membership queries.

* Added a ChildSet class whose membership tracks the children of a given GraphComponent.

* Added python bindings for Nodule::plug and Connection::srcNodule() and Connection::dstNodule().

* Added CompoundEditor.editors() method, which returns all the child editors, optionally filtered by type.

* GraphGadget can now show arbitrary Sets of nodes, specified using the GraphGadget::setGraphSet() method.

* GafferBindings::SignalBinder now supports signals of arity 0.

* GafferBindings::SignalBinder now returns the class that was bound, so that additional method bindings may be added by calling code.

* A generic set of python signals are now bound as Signal0, Signal1, Signal2 and Signal3, where the number denotes the number of arguments the Signal takes. Python callables may be used to provide custom result combiners - see GafferTest.SignalsTest for examples.

* The GraphEditor now allows custom right click menus to be displayed for nodes in the graph. See GraphEditor.nodeContextMenuSignal() for brief documentation.

0.11.0
------

* GafferUI.Image() constructor now accepts unicode strings.

* Gadget, NodeGadget and StandardNodeGadget may now be derived from in Python.

* NodeGadget.registerNodeGadget() may now be called from Python, passing a callable for the creation function.

* New GafferUI.ImageGadget class allows images to be displayed in zoomable gadget uis.

* GafferUI.StandardNodeGadget can now be customised using a new setContents() method. This allows the central region of the node to be replaced with custom gadgets on a per-node basis. See startup/gui/graphs.py for example code for customising with an icon (note that this is waiting for a PNGImageReader to be available in cortex).

0.10.0
------

* Fixed flickering in the Viewer - enabled double buffering in same way as GraphEditor.

* The view application has been ported from gtk to Qt.

* The Collapsible widget no longer changes width when its collapse state is changed.

* Window.addChildWindow() has been ported from gtk to Qt. This means that dialogues can be made to stay on top of the windows that launch them.

* GafferUI.Dialogue.__init__ now accepts borderWidth and resizeable arguments.

* Collapsible constructor now accepts borderWidth argument.

* MultiLineTextWidget now accepts text argument to constructor.

* OpDialogue now reliably closes itself following execution or cancel. A future version may stay open if userData on the Op requests it.

* All signal connections are now made to Gaffer.WeakMethod objects where appropriate. Updated the Widget documentation to encourage the use of WeakMethod.

* GafferUI.Frame class now accepts a child argument to the constructor, actually uses the borderWidth argument, and Frame.setChild( None ) no longer errors.

* Rationalised Window close behaviour. Added Window.close() method which may be called to request that a window be closed - this is also called when the user clicks the close icon. Window subclasses may override Window._acceptsClose to reject or defer closing. Window.closeSignal() has been renamed to Window.closedSignal() and now is now used purely for notification when a window has closed (the return value from attached slots is irrelevant).

* GafferUI.Frame has a borderStyle argument, defaulting to drawing a rather plain border.

* OpDialogue now reports errors using a new ErrorDialogue class.

* GafferUI.CamelCase has been removed as it was ported into IECore some time ago.

* Fixed bug which prevented GraphComponent::commonAncestor<T>() from compiling.

* Gadgets and Widgets may now have tooltips. Client code can set the tooltip using setToolTip(), and classes may provide default dynamic values by implementing getToolTip() appropriately. Currently the NodeGadget, Nodule and ConnectionGadget implement getToolTip to return information about the Nodes, Plugs and Connections they represent.

* Widgets now have a wheelSignal() for responding to mouse wheel events. The Viewer and GraphEditor use this to implement zooming.

* Fixed bug which prevented Collapsible containers from toggling state correctly when multiple instances shared a parent.

* Node UIs now use a ScrolledContainer for their top level container.

* Label widget now allows the alignment to be specified.

* Fixed alignment issues in NodeUIs.

* OpDialogue has a better default size.

* Added handlers for the following parameter types :

	IECore.V2iParameter
	IECore.V3iParameter
	IECore.V2fParameter
	IECore.V3fParameter
	IECore.Color3fParameter
	IECore.Color4fParameter
	
* Fixed TypeError: invalid argument to sipBadCatcherResult() messages coming from ColorSwatch widget.

0.9.0
-----

* Can now access the internal QPixmap for a GafferUI.Image widget using the _qtPixmap() method. This is to assist in implementing other widget types and should be considered off limits for user code (along with all the other protected _qt* function).

* GafferUI.Button can now display an optional GafferUI.Image in addition to text, and has setText(), getText(), setImage() and getImage() accessors. Note that the label keyword parameter has been renamed to text. The GafferUI.Dialogue._addButton() method now accepts a Button directly (as well as still accepting a string for backwards compatibility) to allow buttons with images to be used in Dialogues.

* GraphEditor flicker should now be fixed (enabled double buffering for GL display).

* Fixed bug which would cause Ops to be executed twice in OpDialogue.waitForResult().

0.8.0
-----

* GafferUI.Image now falls back to using Qt image loading code if no IECore.Reader is available. This provides support for PNG images among others. Also fixed some bugs whereby images would fail to load if a full path wasn't provided - now the GAFFERUI_IMAGE_PATHS are used appropriately.

* OpDialogue can now be used non-modally without waitForResult(). The new OpDialogue.opExecutedSignal() can be used to tell when the op has been executed, and to get the result.

* GafferUI.EventLoop addIdleCallback() and removeIdleCallback() have been ported from the old gtk code to the new Qt code.

* Reworked GafferUI.EventLoop to support embedding of Gaffer in Maya. See documentation in GafferUI/EventLoop.py and apps/gui/gui-1.py for details.

0.7.0
-----

* Can now derive from ScriptNode in python and override acceptsChild etc as expected.

* ScrolledContainer and viewer classes have now been ported to the Qt based GafferUI.

* Added a GafferUI.Image class for displaying images in a widget.

* GafferUI.Menu class now supports checkBox menu items again.

* GafferUI.CheckBox widget now displayed with a tick rather than a blank yellow box.

* CompoundNumericPlugValueWidget has now been ported to the Qt based GafferUI, providing uis for V2f, V3f, V2i and V3i plug types.

* GafferUI.Widget derived classes may now pass a GafferUI.Widget instead of a QtGui.QWidget instance to the base class constructor. This makes it possible to develop a wider variety of custom widgets without resorting to Qt APIs.

0.6.0
-----

* Can now specify whether to use PySide or PyQt for Qt python bindings, using the GAFFERUI_QT_BINDINGS environment variable.

0.5.0
-----

* Added a new OpDialogue class to make it easy to run ops.

* Added a new op application, to allow users to run ops in a gui.

* NodeEditor.registerNodeUI has been moved to NodeUI.registerNodeUI, and a NodeUI.create factory functiona added. This allows NodeUIs to be used in places other than the NodeEditor. 

0.4.0
-----

* Can now derive from GraphComponent in python and override acceptsParent and acceptsChild methods. These methods can also be overridden in other python-derivable classes such as Plug and Node.

* Can now derive from CompoundPlug in python.

0.3.0
-----

* ParameterisedHolders now allow some Parameters to opt out of representation as a Plug by adding a "noHostMapping" user data item with a value of BoolData( True ).

* Can now implement and use ParameterHandlers in python.

* Ctrl-C now correctly kills Gaffer

* Fixed type registration for TypedObjectPlugs.

* Fixed NodeEditor lag when selecting several nodes in the GraphEditor.

* Added a factory mechanism for Nodules, allowing different nodules to be used for different plugs. Used this to implement an ArrayNodule type which allows connections to the children of a CompoundPlug to be managed. The code below can be used to demonstrate this :

	import GafferUI
	GafferUI.Nodule.registerNodule( Gaffer.Node.staticTypeId(), "c", GafferUI.ArrayNodule )

	n = Gaffer.Node()

	n.addChild( Gaffer.CompoundPlug( "c" ) )
	n["c"].addChild( Gaffer.IntPlug( "a" ) )
	n["c"].addChild( Gaffer.IntPlug( "b" ) )
	n["c"].addChild( Gaffer.IntPlug( "c" ) )

	addChild( n )

	n2 = Gaffer.Node()
	n2.addChild( Gaffer.IntPlug( "o", Gaffer.Plug.Direction.Out ) )

	addChild( n2 )

* Fixed bug which caused "RuntimeError: Internal C++ object (PySide.QtGui.QLineEdit) already deleted." messages to be displayed.<|MERGE_RESOLUTION|>--- conflicted
+++ resolved
@@ -10,15 +10,13 @@
 
 * Fixed MeshType::affects() (#175).
 
-<<<<<<< HEAD
 * Fixed SceneInspector update (#176).
 
 * Improved SceneInspector shader representation (#147).
 
 * Improved SceneInspector numeric formatting (#88).
-=======
+
 * Added drag and drop node connection re-wiring (#78).
->>>>>>> a2185d09
 
 0.58.0
 ======
