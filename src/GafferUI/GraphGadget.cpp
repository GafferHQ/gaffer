--- conflicted
+++ resolved
@@ -47,11 +47,8 @@
 #include "Gaffer/ScriptNode.h"
 #include "Gaffer/NumericPlug.h"
 #include "Gaffer/CompoundPlug.h"
-<<<<<<< HEAD
 #include "Gaffer/StandardSet.h"
-=======
 #include "Gaffer/CompoundNumericPlug.h"
->>>>>>> c0581a93
 
 #include "GafferUI/GraphGadget.h"
 #include "GafferUI/NodeGadget.h"
@@ -85,13 +82,9 @@
 	dragLeaveSignal().connect( boost::bind( &GraphGadget::dragLeave, this, ::_1, ::_2 ) );
 	dragEndSignal().connect( boost::bind( &GraphGadget::dragEnd, this, ::_1, ::_2 ) );
 
-<<<<<<< HEAD
+	m_layout = new StandardGraphLayout;
+	
 	setRoot( root, filter );
-=======
-	m_layout = new StandardGraphLayout;
-
-	setGraphSet( graphSet );
->>>>>>> c0581a93
 }
 
 GraphGadget::~GraphGadget()
@@ -640,15 +633,8 @@
 			setNodePosition( node, V2f( 0 ) );
 		}
 	}
-	else
-	{
-		updateNodeGadgetTransform( nodeGadget.get() );
-	}
-<<<<<<< HEAD
 	
 	updateNodeGadgetTransform( nodeGadget.get() );
-=======
->>>>>>> c0581a93
 }
 
 void GraphGadget::removeNodeGadget( const Gaffer::Node *node )
