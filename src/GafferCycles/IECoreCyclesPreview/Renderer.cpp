--- conflicted
+++ resolved
@@ -95,6 +95,7 @@
 #include "render/mesh.h"
 #include "render/nodes.h"
 #include "render/object.h"
+#include "render/openvdb.h"
 #include "render/osl.h"
 #include "render/scene.h"
 #include "render/session.h"
@@ -1519,7 +1520,7 @@
 
 			if( !cyclesAttributes->canInstanceGeometry( object ) )
 			{
-				cobject = ObjectAlgo::convert( object, nodeName );
+				cobject = ObjectAlgo::convert( object, nodeName, m_scene );
 				cobject->random_id = (unsigned)IECore::hash_value( object->hash() );
 				SharedCObjectPtr cobjectPtr = SharedCObjectPtr( cobject );
 				SharedCMeshPtr cmeshPtr = SharedCMeshPtr( cobject->mesh );
@@ -1540,12 +1541,8 @@
 
 			if( !a->second )
 			{
-<<<<<<< HEAD
-				cobject = ObjectAlgo::convert( object, "instance:" + hash.toString() );
+				cobject = ObjectAlgo::convert( object, "instance:" + hash.toString(), m_scene );
 				cobject->random_id = (unsigned)IECore::hash_value( hash );
-=======
-				cobject = ObjectAlgo::convert( object, "instance:" + hash.toString(), m_scene );
->>>>>>> ce8a093b
 				a->second = SharedCMeshPtr( cobject->mesh );
 			}
 			else
@@ -1601,7 +1598,7 @@
 
 			if( !cyclesAttributes->canInstanceGeometry( samples.front() ) )
 			{
-				cobject = ObjectAlgo::convert( samples, nodeName );
+				cobject = ObjectAlgo::convert( samples, nodeName, m_scene );
 				cobject->random_id = (unsigned)IECore::hash_value( samples.front()->hash() );
 				SharedCObjectPtr cobjectPtr = SharedCObjectPtr( cobject );
 				SharedCMeshPtr cmeshPtr = SharedCMeshPtr( cobject->mesh );
@@ -1630,12 +1627,8 @@
 
 			if( !a->second )
 			{
-<<<<<<< HEAD
-				cobject = ObjectAlgo::convert( samples, "instance:" + hash.toString() );
+				cobject = ObjectAlgo::convert( samples, "instance:" + hash.toString(), m_scene );
 				cobject->random_id = (unsigned)IECore::hash_value( hash );
-=======
-				cobject = ObjectAlgo::convert( samples, "instance:" + hash.toString(), m_scene );
->>>>>>> ce8a093b
 				a->second = SharedCMeshPtr( cobject->mesh );
 			}
 			else
@@ -2354,7 +2347,15 @@
 
 			m_renderCallback = new RenderCallback( ( m_renderType == Interactive ) ? true : false );
 
+			// OpenVDB
+			ccl::openvdb_initialize();
+			m_sceneParams.intialized_openvdb = true;
+
 			init();
+			// Maintain our own ImageManager
+			m_imageManager = new ccl::ImageManager( m_session->device->info );
+			m_imageManagerOld = m_scene->image_manager;
+			m_scene->image_manager = m_imageManager;
 
 			// CyclesOptions will set some values to these.
 			m_integrator = *(m_scene->integrator);
@@ -2390,9 +2391,11 @@
 			m_scene->particle_systems.clear();
 			// Cycles created the defaultCamera, so we give it back for it to delete.
 			m_scene->camera = m_defaultCamera;
+			// Hand the old ImanageManager to Cycles to delete.
 			m_scene->mutex.unlock();
 
 			delete m_session;
+			delete m_imageManagerOld;
 		}
 
 		IECore::InternedString name() const override
@@ -3247,8 +3250,13 @@
 			m_scene->particle_systems.clear();
 			// Cycles created the defaultCamera, so we give it back for it to delete.
 			m_scene->camera = m_defaultCamera;
-			
+			// Give back a dummy ImageManager for Cycles to "delete"
+			m_scene->image_manager = m_imageManagerOld;
+
 			init();
+			// Make sure we are using our ImageManager
+			m_imageManagerOld = m_scene->image_manager;
+			m_scene->image_manager = m_imageManager;
 
 			// Re-apply the settings for these.
 			for( const ccl::SocketType socketType : m_scene->integrator->type->inputs )
@@ -3435,6 +3443,10 @@
 		ccl::Background m_background;
 		ccl::Film m_film;
 		ccl::CurveSystemManager m_curveSystemManager;
+		// Hold onto ImageManager so it doesn't get deleted.
+		ccl::ImageManager *m_imageManager;
+		// Dummy ImageManager for Cycles
+		ccl::ImageManager *m_imageManagerOld;
 
 		// Background shader
 		SharedCShaderPtr m_backgroundShader;
