//////////////////////////////////////////////////////////////////////////
//
//  Copyright (c) 2014-2016, John Haddon. All rights reserved.
//
//  Redistribution and use in source and binary forms, with or without
//  modification, are permitted provided that the following conditions are
//  met:
//
//      * Redistributions of source code must retain the above
//        copyright notice, this list of conditions and the following
//        disclaimer.
//
//      * Redistributions in binary form must reproduce the above
//        copyright notice, this list of conditions and the following
//        disclaimer in the documentation and/or other materials provided with
//        the distribution.
//
//      * Neither the name of John Haddon nor the names of
//        any other contributors to this software may be used to endorse or
//        promote products derived from this software without specific prior
//        written permission.
//
//  THIS SOFTWARE IS PROVIDED BY THE COPYRIGHT HOLDERS AND CONTRIBUTORS "AS
//  IS" AND ANY EXPRESS OR IMPLIED WARRANTIES, INCLUDING, BUT NOT LIMITED TO,
//  THE IMPLIED WARRANTIES OF MERCHANTABILITY AND FITNESS FOR A PARTICULAR
//  PURPOSE ARE DISCLAIMED. IN NO EVENT SHALL THE COPYRIGHT OWNER OR
//  CONTRIBUTORS BE LIABLE FOR ANY DIRECT, INDIRECT, INCIDENTAL, SPECIAL,
//  EXEMPLARY, OR CONSEQUENTIAL DAMAGES (INCLUDING, BUT NOT LIMITED TO,
//  PROCUREMENT OF SUBSTITUTE GOODS OR SERVICES; LOSS OF USE, DATA, OR
//  PROFITS; OR BUSINESS INTERRUPTION) HOWEVER CAUSED AND ON ANY THEORY OF
//  LIABILITY, WHETHER IN CONTRACT, STRICT LIABILITY, OR TORT (INCLUDING
//  NEGLIGENCE OR OTHERWISE) ARISING IN ANY WAY OUT OF THE USE OF THIS
//  SOFTWARE, EVEN IF ADVISED OF THE POSSIBILITY OF SUCH DAMAGE.
//
//////////////////////////////////////////////////////////////////////////

#include "GafferSceneUI/TransformTool.h"

#include "GafferSceneUI/SceneView.h"
#include "GafferSceneUI/ContextAlgo.h"

#include "GafferScene/EditScopeAlgo.h"
#include "GafferScene/Group.h"
#include "GafferScene/ObjectSource.h"
#include "GafferScene/SceneAlgo.h"
#include "GafferScene/SceneReader.h"
#include "GafferScene/Transform.h"

#include "Gaffer/Animation.h"
#include "Gaffer/Metadata.h"
#include "Gaffer/MetadataAlgo.h"
#include "Gaffer/ScriptNode.h"
#include "Gaffer/Spreadsheet.h"

#include "IECore/AngleConversion.h"

#include "OpenEXR/ImathMatrixAlgo.h"

#include "boost/algorithm/string/predicate.hpp"
#include "boost/bind.hpp"
#include "boost/unordered_map.hpp"

#include <memory>
#include <unordered_set>

using namespace std;
using namespace Imath;
using namespace IECore;
using namespace Gaffer;
using namespace GafferUI;
using namespace GafferScene;
using namespace GafferSceneUI;

//////////////////////////////////////////////////////////////////////////
// Utilities
//////////////////////////////////////////////////////////////////////////

namespace
{

int filterResult( const FilterPlug *filter, const ScenePlug *scene )
{
	FilterPlug::SceneScope scope( Context::current(), scene );
	return filter->getValue();
}

bool ancestorMakesChildNodesReadOnly( const Node *node )
{
	node = node->parent<Node>();
	while( node )
	{
		if( MetadataAlgo::getChildNodesAreReadOnly( node ) )
		{
			return true;
		}
		node = node->parent<Node>();
	}
	return false;
}

// Similar to `plug->source()`, but able to traverse through
// Spreadsheet outputs to find the appropriate input row.
V3fPlug *spreadsheetAwareSource( V3fPlug *plug, std::string &failureReason )
{
	plug = plug->source<V3fPlug>();
	if( !plug )
	{
		// Source is not a V3fPlug. Not much we can do about that.
		failureReason = "Plug input is not a V3fPlug";
		return nullptr;
	}

	auto *spreadsheet = runTimeCast<Spreadsheet>( plug->node() );
	if( !spreadsheet )
	{
		return plug;
	}

	if( !spreadsheet->outPlug()->isAncestorOf( plug ) )
	{
		return plug;
	}

	plug = static_cast<V3fPlug *>( spreadsheet->activeInPlug( plug ) );
	if( plug->ancestor<Spreadsheet::RowPlug>() == spreadsheet->rowsPlug()->defaultRow() )
	{
		// Default spreadsheet row. Editing this could affect any number
		// of unrelated objects, so don't allow that.
		failureReason = "Cannot edit default spreadsheet row";
		return nullptr;
	}

	return plug->source<V3fPlug>();
}

GraphComponent *editTargetOrNull( const TransformTool::Selection &selection )
{
	return selection.editable() ? selection.editTarget() : nullptr;
}

class HandlesGadget : public Gadget
{

	public :

		HandlesGadget( const std::string &name="HandlesGadget" )
			:	Gadget( name )
		{
		}

	protected :

		void doRenderLayer( Layer layer, const Style *style ) const override
		{
			if( layer != Layer::MidFront )
			{
				return;
			}

			// Clear the depth buffer so that the handles render
			// over the top of the SceneGadget. Otherwise they are
			// unusable when the object is larger than the handles.
			/// \todo Can we really justify this approach? Does it
			/// play well with new Gadgets we'll add over time? If
			/// so, then we should probably move the depth clearing
			/// to `Gadget::render()`, in between each layer. If
			/// not we'll need to come up with something else, perhaps
			/// going back to punching a hole in the depth buffer using
			/// `glDepthFunc( GL_GREATER )`. Or maybe an option to
			/// render gadgets in an offscreen buffer before compositing
			/// them over the current framebuffer?
			glClearDepth( 1.0f );
			glClear( GL_DEPTH_BUFFER_BIT );
			glEnable( GL_DEPTH_TEST );

		}

};

} // namespace

//////////////////////////////////////////////////////////////////////////
// TransformTool::Selection
//////////////////////////////////////////////////////////////////////////

TransformTool::Selection::Selection()
	:	m_editable( false )
{
}

TransformTool::Selection::Selection(
	const GafferScene::ConstScenePlugPtr scene,
	const GafferScene::ScenePlug::ScenePath &path,
	const Gaffer::ConstContextPtr &context,
	const Gaffer::EditScopePtr &editScope
)
	:	m_scene( scene ), m_path( path ), m_context( context ), m_editable( false ), m_editScope( editScope )
{
	Context::Scope scopedContext( context.get() );
	if( path.empty() )
	{
		m_warning = "Cannot edit root transform";
		return;
	}
	else if( !scene->exists( path ) )
	{
		m_warning = "Location does not exist";
		return;
	}

	bool editScopeFound = false;
	while( m_path.size() )
	{
		SceneAlgo::History::Ptr history = SceneAlgo::history( scene->transformPlug(), m_path );
		initWalk( history.get(), editScopeFound );
		if( editable() )
		{
			break;
		}
		m_path.pop_back();
	}

	if( !editable() && m_path.size() != path.size() )
	{
		// Attempts to edit a parent path failed. Reset to
		// the original path so we don't confuse client code.
		m_path = path;
	}

	if( editScope && !editScopeFound )
	{
		m_warning = "EditScope not in history";
		m_editable = false;
		return;
	}

	if( m_path.size() != path.size() )
	{
		m_warning = "Editing parent location";
	}
}

void TransformTool::Selection::initFromSceneNode( const GafferScene::SceneAlgo::History *history )
{
	const SceneNode *node = runTimeCast<const SceneNode>( history->scene->node() );
	if( !node )
	{
		return;
	}

	Context::Scope scopedContext( history->context.get() );
	if( !node->enabledPlug()->getValue() )
	{
		return;
	}

	TransformPlug *transformPlug = nullptr;
	if( const ObjectSource *objectSource = runTimeCast<const ObjectSource>( node ) )
	{
		if( history->scene == objectSource->outPlug() )
		{
			transformPlug = const_cast<TransformPlug *>( objectSource->transformPlug() );
			m_transformSpace = M44f();
		}
	}
	else if( const Group *group = runTimeCast<const Group>( node ) )
	{
		const ScenePlug::ScenePath &path = history->context->get<ScenePlug::ScenePath>( ScenePlug::scenePathContextName );
		if( history->scene == group->outPlug() && path.size() == 1 )
		{
			transformPlug = const_cast<TransformPlug *>( group->transformPlug() );
			m_transformSpace = M44f();
		}
	}
	else if( const GafferScene::Transform *transform = runTimeCast<const GafferScene::Transform>( node ) )
	{
		if(
			history->scene == transform->outPlug() &&
			( filterResult( transform->filterPlug(), transform->inPlug() ) & PathMatcher::ExactMatch )
		)
		{
			transformPlug = const_cast<TransformPlug *>( transform->transformPlug() );
			ScenePlug::ScenePath spacePath = history->context->get<ScenePlug::ScenePath>( ScenePlug::scenePathContextName );
			switch( (GafferScene::Transform::Space)transform->spacePlug()->getValue() )
			{
				case GafferScene::Transform::Local :
					m_transformSpace = transform->inPlug()->fullTransform( spacePath );
					break;
				case GafferScene::Transform::Parent :
				case GafferScene::Transform::ResetLocal :
					spacePath.pop_back();
					// We pull from `outPlug()` rather than `inPlug()` because the Transform
					// node may also be editing the parent transform.
					m_transformSpace = transform->outPlug()->fullTransform( spacePath );
					break;
				case GafferScene::Transform::World :
				case GafferScene::Transform::ResetWorld :
					m_transformSpace = M44f();
					break;
			}
		}
	}
	else if( const GafferScene::SceneReader *sceneReader = runTimeCast<const GafferScene::SceneReader>( node ) )
	{
		const ScenePlug::ScenePath &path = history->context->get<ScenePlug::ScenePath>( ScenePlug::scenePathContextName );
		if( history->scene == sceneReader->outPlug() && path.size() == 1 )
		{
			transformPlug = const_cast<TransformPlug *>( sceneReader->transformPlug() );
			m_transformSpace = M44f();
		}
	}

	if( !transformPlug )
	{
		return;
	}

	// We found the TransformPlug and the upstream scene which authors the transform.
	// Recording this will terminate the search in `initWalk()`.

	m_upstreamScene = history->scene;
	m_upstreamPath = history->context->get<ScenePlug::ScenePath>( ScenePlug::scenePathContextName );
	m_upstreamContext = history->context;

	// Now figure out if we're allowed to edit the transform, and set ourselves up
	// for editing if we are.

	TransformEdit transformEdit(
		spreadsheetAwareSource( transformPlug->translatePlug(), m_warning ),
		spreadsheetAwareSource( transformPlug->rotatePlug(), m_warning ),
		spreadsheetAwareSource( transformPlug->scalePlug(), m_warning ),
		spreadsheetAwareSource( transformPlug->pivotPlug(), m_warning )
	);

	if( !transformEdit.translate || !transformEdit.rotate || !transformEdit.scale || !transformEdit.pivot )
	{
		// `spreadsheetAwareSource()` will have assigned to `m_warning` already.
		return;
	}

	if(
		ancestorMakesChildNodesReadOnly( transformEdit.translate->node() ) ||
		ancestorMakesChildNodesReadOnly( transformEdit.rotate->node() ) ||
		ancestorMakesChildNodesReadOnly( transformEdit.scale->node() ) ||
		ancestorMakesChildNodesReadOnly( transformEdit.pivot->node() )
	)
	{
		// Inside a Reference node or similar. Unlike a regular read-only
		// status, the user has no chance of unlocking this node to edit it.
		m_warning = "Transform is authored by a read-only node";
		return;
	}

	m_editable = true;
	m_transformEdit = transformEdit;
}

void TransformTool::Selection::initWalk( const GafferScene::SceneAlgo::History *history, bool &editScopeFound )
{
	// See if we're at the EditScope. We look for this even after
	// `initFromSceneNode()` has succeeded, so we can differentiate between
	// the EditScope not being in the history at all, or it being
	// overridden downstream.
	Node *node = history->scene->node();
	if( !editScopeFound && node == m_editScope && history->scene == m_editScope->outPlug() )
	{
		editScopeFound = true;
		if( !m_upstreamScene )
		{
			m_upstreamScene = history->scene;
			m_upstreamPath = history->context->get<ScenePlug::ScenePath>( ScenePlug::scenePathContextName );
			m_upstreamContext = history->context;
			m_transformEdit = EditScopeAlgo::acquireTransformEdit( m_editScope.get(), m_upstreamPath, /* createIfNecessary = */ false );
			Context::Scope scopedContext( history->context.get() );
			if( m_editScope->enabledPlug()->getValue() )
			{
				m_editable = true;
			}
			else
			{
				m_warning = "EditScope disabled";
			}

			ScenePlug::ScenePath spacePath = m_upstreamPath;
			spacePath.pop_back();
			m_transformSpace = m_upstreamScene->fullTransform( spacePath );
		}
		else
		{
			m_editable = false;
			m_warning = "EditScope overridden downstream";
		}
		return;
	}

	// See if there's an editable SceneNode here. We only
	// look for these if we haven't already found the node
	// that authored the transform.
	if( !m_upstreamScene )
	{
		initFromSceneNode( history );
	}

	// Keep looking upstream.
	for( const auto &p : history->predecessors )
	{
		initWalk( p.get(), editScopeFound );
	}
}

const GafferScene::ScenePlug *TransformTool::Selection::scene() const
{
	return m_scene.get();
}

const GafferScene::ScenePlug::ScenePath &TransformTool::Selection::path() const
{
	return m_path;
}

const Gaffer::Context *TransformTool::Selection::context() const
{
	return m_context.get();
}

const GafferScene::ScenePlug *TransformTool::Selection::upstreamScene() const
{
	return m_upstreamScene.get();
}

const GafferScene::ScenePlug::ScenePath &TransformTool::Selection::upstreamPath() const
{
	return m_upstreamPath;
}

const Gaffer::Context *TransformTool::Selection::upstreamContext() const
{
	return m_upstreamContext.get();
}

bool TransformTool::Selection::editable() const
{
	return m_editable;
}

const std::string &TransformTool::Selection::warning() const
{
	return m_warning;
}

boost::optional<TransformTool::Selection::TransformEdit> TransformTool::Selection::acquireTransformEdit( bool createIfNecessary ) const
{
	throwIfNotEditable();
	if( !m_transformEdit && createIfNecessary )
	{
		assert( m_editScope );
		V3f translate, rotate, scale, pivot;
		transform( translate, rotate, scale, pivot );

		m_transformEdit = EditScopeAlgo::acquireTransformEdit( m_editScope.get(), upstreamPath() );
		m_transformEdit->translate->setValue( translate );
		m_transformEdit->rotate->setValue( rotate );
		m_transformEdit->scale->setValue( scale );
		m_transformEdit->pivot->setValue( pivot );
	}
	return m_transformEdit;
}

const EditScope *TransformTool::Selection::editScope() const
{
	return m_editScope.get();
}

Gaffer::GraphComponent *TransformTool::Selection::editTarget() const
{
	throwIfNotEditable();
	if( m_editScope )
	{
		return m_editScope.get();
	}
	else
	{
		assert( m_transformEdit );
		if( auto a = m_transformEdit->translate->ancestor<TransformPlug>() )
		{
			return a;
		}
		else if( auto a = m_transformEdit->translate->ancestor<Spreadsheet::RowPlug>() )
		{
			return a;
		}
		else
		{
			return m_transformEdit->translate->node();
		}
	}
}

const Imath::M44f &TransformTool::Selection::transformSpace() const
{
	throwIfNotEditable();
	return m_transformSpace;
}

void TransformTool::Selection::throwIfNotEditable() const
{
	if( !editable() )
	{
		throw IECore::Exception( "Selection is not editable" );
	}
}

Imath::M44f TransformTool::Selection::transform( Imath::V3f &translate, Imath::V3f &rotate, Imath::V3f &scale, Imath::V3f &pivot ) const
{
	throwIfNotEditable();

	Context::Scope upstreamScope( upstreamContext() );

<<<<<<< HEAD
	if( m_transformEdit )
	{
		translate = m_transformEdit->translate->getValue();
		rotate = m_transformEdit->rotate->getValue();
		scale = m_transformEdit->scale->getValue();
		pivot = m_transformEdit->pivot->getValue();
		return m_transformEdit->matrix();
	}
	else
	{
		// We're targeting an EditScope but haven't created the transform
		// plug yet (and don't want to until the user asks). Figure out the
		// values we'll use when we do create that plug.
		const M44f m = m_upstreamScene->transformPlug()->getValue();
		V3f shear;
		extractSHRT( m, scale, shear, rotate, translate );
		M44f result;
		result.translate( pivot + translate );
		result.rotate( rotate );
		result.scale( scale );
		result.translate( -pivot );
		pivot = V3f( 0 );
		rotate = IECore::radiansToDegrees( rotate );
		return result;
	}
=======
	// We disallow editing of any locations that have zero scale at any point in the
	// hierarchy. This causes untold trouble in all sorts of places.
	// We use this somewhat long winded detection approach to ensure we'll hit the same
	// failure cases as we would do later on using imath with the same matrices.
	const M44f fullTransform = scene->fullTransform( path );
	V3f unusedScale;
	if( !extractScaling( fullTransform, unusedScale, false ) )
	{
		return;
	}

	SceneAlgo::History::Ptr history = SceneAlgo::history( scene->transformPlug(), path );
	updateSelectionWalk( history.get(), *this );
>>>>>>> 79fad262
}

Imath::M44f TransformTool::Selection::sceneToTransformSpace() const
{
	throwIfNotEditable();

	// The scenes produced by `scene()` and `upstreamScene()` may
	// be completely different :
	//
	// - The hierarchies may be different, often due to something like
	//   a Group node inserted between the two.
	// - The parent transforms of `path()` and `upstreamPath()` may
	//   be different, either due to a Group or an intermediate edit
	//   to the parent location.
	//
	// To account for this we align the two scenes by finding the
	// difference between the parent transforms of `path()` and
	// `upstreamPath()`.

	M44f downstreamMatrix;
	if( path().size() )
	{
		ScenePlug::ScenePath parentPath = path(); parentPath.pop_back();
		Context::Scope scopedContext( context() );
		downstreamMatrix = scene()->fullTransform( parentPath );
	}

	M44f upstreamMatrix;
	if( upstreamPath().size() )
	{
		ScenePlug::ScenePath upstreamParentPath = upstreamPath(); upstreamParentPath.pop_back();
		Context::Scope scopedContext( upstreamContext() );
		upstreamMatrix = upstreamScene()->fullTransform( upstreamParentPath );
	}

	return downstreamMatrix.inverse() * upstreamMatrix * transformSpace().inverse();
}

Imath::M44f TransformTool::Selection::orientedTransform( Orientation orientation ) const
{
	throwIfNotEditable();

	Context::Scope scopedContext( context() );

	// Get a matrix with the orientation we want

	M44f result;
	{
		switch( orientation )
		{
			case Local :
				result = scene()->fullTransform( path() );
				break;
			case Parent :
				if( path().size() )
				{
					const ScenePlug::ScenePath parentPath( path().begin(), path().end() - 1 );
					result = scene()->fullTransform( parentPath );
				}
				break;
			case World :
				result = M44f();
				break;
		}
	}

	result = sansScaling( result );

	// And reset the translation to put it where the pivot is

	V3f translate, rotate, scale, pivot;
	transform( translate, rotate, scale, pivot );

	const V3f transformSpacePivot = pivot + translate;
	const V3f downstreamWorldPivot = transformSpacePivot * sceneToTransformSpace().inverse();

	result[3][0] = downstreamWorldPivot[0];
	result[3][1] = downstreamWorldPivot[1];
	result[3][2] = downstreamWorldPivot[2];

	return result;
}

//////////////////////////////////////////////////////////////////////////
// TransformTool
//////////////////////////////////////////////////////////////////////////

GAFFER_GRAPHCOMPONENT_DEFINE_TYPE( TransformTool );

size_t TransformTool::g_firstPlugIndex = 0;

TransformTool::TransformTool( SceneView *view, const std::string &name )
	:	SelectionTool( view, name ),
		m_handles( new HandlesGadget() ),
		m_handlesDirty( true ),
		m_selectionDirty( true ),
		m_priorityPathsDirty( true ),
		m_dragging( false ),
		m_mergeGroupId( 0 )
{
	view->viewportGadget()->addChild( m_handles );
	m_handles->setVisible( false );

	storeIndexOfNextChild( g_firstPlugIndex );

	addChild( new ScenePlug( "__scene", Plug::In ) );
	addChild( new FloatPlug( "size", Plug::In, 1.0f, 0.0f ) );

	scenePlug()->setInput( view->inPlug<ScenePlug>() );

	view->viewportGadget()->keyPressSignal().connect( boost::bind( &TransformTool::keyPress, this, ::_2 ) );
	plugDirtiedSignal().connect( boost::bind( &TransformTool::plugDirtied, this, ::_1 ) );
	view->plugDirtiedSignal().connect( boost::bind( &TransformTool::plugDirtied, this, ::_1 ) );

	connectToViewContext();
	view->contextChangedSignal().connect( boost::bind( &TransformTool::connectToViewContext, this ) );

	Metadata::plugValueChangedSignal().connect( boost::bind( &TransformTool::metadataChanged, this, ::_3 ) );
	Metadata::nodeValueChangedSignal().connect( boost::bind( &TransformTool::metadataChanged, this, ::_2 ) );
}

TransformTool::~TransformTool()
{
}

const std::vector<TransformTool::Selection> &TransformTool::selection() const
{
	updateSelection();
	return m_selection;
}

bool TransformTool::selectionEditable() const
{
	const auto &s = selection();
	if( s.empty() )
	{
		return false;
	}
	for( const auto &e : s )
	{
		if( !e.editable() )
		{
			return false;
		}
	}
	return true;
}

TransformTool::SelectionChangedSignal &TransformTool::selectionChangedSignal()
{
	return m_selectionChangedSignal;
}

Imath::M44f TransformTool::handlesTransform()
{
	updateSelection();
	if( !selectionEditable() )
	{
		throw IECore::Exception( "Selection not editable" );
	}

	if( m_handlesDirty )
	{
		updateHandles( sizePlug()->getValue() * 75 );
		m_handlesDirty = false;
	}

	return handles()->getTransform();
}

GafferScene::ScenePlug *TransformTool::scenePlug()
{
	return getChild<ScenePlug>( g_firstPlugIndex );
}

const GafferScene::ScenePlug *TransformTool::scenePlug() const
{
	return getChild<ScenePlug>( g_firstPlugIndex );
}

Gaffer::FloatPlug *TransformTool::sizePlug()
{
	return getChild<FloatPlug>( g_firstPlugIndex + 1 );
}

const Gaffer::FloatPlug *TransformTool::sizePlug() const
{
	return getChild<FloatPlug>( g_firstPlugIndex + 1 );
}

GafferUI::Gadget *TransformTool::handles()
{
	return m_handles.get();
}

const GafferUI::Gadget *TransformTool::handles() const
{
	return m_handles.get();
}

bool TransformTool::affectsHandles( const Gaffer::Plug *input ) const
{
	return input == sizePlug();
}

void TransformTool::connectToViewContext()
{
	m_contextChangedConnection = view()->getContext()->changedSignal().connect( boost::bind( &TransformTool::contextChanged, this, ::_2 ) );
}

void TransformTool::contextChanged( const IECore::InternedString &name )
{
	if(
		ContextAlgo::affectsSelectedPaths( name ) ||
		ContextAlgo::affectsLastSelectedPath( name ) ||
		!boost::starts_with( name.string(), "ui:" )
	)
	{
		m_selectionDirty = true;
		selectionChangedSignal()( *this );
		m_handlesDirty = true;
		m_priorityPathsDirty = true;
	}
}

void TransformTool::plugDirtied( const Gaffer::Plug *plug )
{
	// Note : This method is called not only when plugs
	// belonging to the TransformTool are dirtied, but
	// _also_ when plugs belonging to the View are dirtied.

	if(
		plug == activePlug() ||
		plug == scenePlug()->childNamesPlug() ||
		plug == scenePlug()->transformPlug() ||
		plug == view()->editScopePlug()
	)
	{
		m_selectionDirty = true;
		if( !m_dragging )
		{
			// See associated comment in `updateSelection()`, and
			// `dragEnd()` where we emit to complete the
			// deferral started here.
			selectionChangedSignal()( *this );
		}
		m_handlesDirty = true;
		m_priorityPathsDirty = true;
	}
	else if( plug == sizePlug() )
	{
		m_handlesDirty = true;
		view()->viewportGadget()->renderRequestSignal()(
			view()->viewportGadget()
		);
	}

	if( affectsHandles( plug ) )
	{
		m_handlesDirty = true;
	}

	if( plug == activePlug() )
	{
		if( activePlug()->getValue() )
		{
			m_preRenderConnection = view()->viewportGadget()->preRenderSignal().connect( boost::bind( &TransformTool::preRender, this ) );
		}
		else
		{
			m_preRenderConnection.disconnect();
			m_handles->setVisible( false );
			SceneGadget *sceneGadget = static_cast<SceneGadget *>( view()->viewportGadget()->getPrimaryChild() );
			sceneGadget->setPriorityPaths( IECore::PathMatcher() );
		}
	}
}

void TransformTool::metadataChanged( IECore::InternedString key )
{
	if( !MetadataAlgo::readOnlyAffectedByChange( key ) || m_handlesDirty )
	{
		return;
	}

	// We could spend a little time here to figure out if the metadata
	// change definitely applies to `selection().transformPlug`, but that
	// would involve computing our selection, which might trigger a compute.
	// Our general rule is to delay all computes until `preRender()`
	// so that a hidden Viewer has no overhead, so we just assume the worst
	// for now and do a more accurate analysis in `updateHandles()`.

	m_handlesDirty = true;
	view()->viewportGadget()->renderRequestSignal()(
		view()->viewportGadget()
	);
}

void TransformTool::updateSelection() const
{
	if( !m_selectionDirty )
	{
		return;
	}

	if( m_dragging )
	{
		// In theory, an expression or some such could change the effective
		// transform plug while we're dragging (for instance, by driving the
		// enabled status of a downstream transform using the translate value
		// we're editing). But we ignore that on the grounds that it's unlikely,
		// and also that it would be very confusing for the selection to be
		// changed mid-drag.
		return;
	}

	// Clear the selection.
	m_selection.clear();
	m_selectionDirty = false;

	// If we're not active, then there's
	// no need to do anything.
	if( !activePlug()->getValue() )
	{
		return;
	}

	// If there's no input scene, then there's no need to
	// do anything. Our `scenePlug()` receives its input
	// from the View's input, but that doesn't count.
	const ScenePlug *scene = scenePlug()->getInput<ScenePlug>();
	scene = scene ? scene->getInput<ScenePlug>() : scene;
	if( !scene )
	{
		return;
	}

	// Otherwise we need to populate our selection from
	// the scene selection.

	const PathMatcher selectedPaths = ContextAlgo::getSelectedPaths( view()->getContext() );
	if( selectedPaths.isEmpty() )
	{
		return;
	}

	ScenePlug::ScenePath lastSelectedPath = ContextAlgo::getLastSelectedPath( view()->getContext() );
	assert( selectedPaths.match( lastSelectedPath ) & IECore::PathMatcher::ExactMatch );

	for( PathMatcher::Iterator it = selectedPaths.begin(), eIt = selectedPaths.end(); it != eIt; ++it )
	{
		Selection selection( scene, *it, view()->getContext(), const_cast<EditScope *>( view()->editScope() ) );
		m_selection.push_back( selection );
		if( *it == lastSelectedPath )
		{
			lastSelectedPath = selection.path();
		}
	}

	// Multiple selected paths may have transforms originating from
	// the same node, in which case we need to remove duplicates from
	// `m_selection`. We also need to make sure that the selection for
	// `lastSelectedPath` appears last, and isn't removed by the
	// deduplication.

	// Sort by `editTarget()`, ensuring `lastSelectedPath` comes first
	// in its group (so it survives deduplication).

	std::sort(
		m_selection.begin(), m_selection.end(),
		[&lastSelectedPath]( const Selection &a, const Selection &b )
		{
			const auto ta = editTargetOrNull( a );
			const auto tb = editTargetOrNull( b );
			if( ta < tb )
			{
				return true;
			}
			else if( tb < ta )
			{
				return false;
			}
			return ( a.path() != lastSelectedPath ) < ( b.path() != lastSelectedPath );
		}
	);

	// Deduplicate by `editTarget()`, being careful to avoid removing
	// items in EditScopes where the plug hasn't been created yet.

	auto last = std::unique(
		m_selection.begin(), m_selection.end(),
		[]( const Selection &a, const Selection &b )
		{
			const auto ta = editTargetOrNull( a );
			const auto tb = editTargetOrNull( b );
			return
				ta && tb &&
				ta != a.editScope() &&
				tb != b.editScope() &&
				ta == tb
			;
		}
	);
	m_selection.erase( last, m_selection.end() );

	// Move `lastSelectedPath` to the end

	auto lastSelectedIt = std::find_if(
		m_selection.begin(), m_selection.end(),
		[&lastSelectedPath]( const Selection &x )
		{
			return x.path() == lastSelectedPath;
		}
	);

	if( lastSelectedIt != m_selection.end() )
	{
		std::swap( m_selection.back(), *lastSelectedIt );
	}
	else
	{
		// We shouldn't get here, because ContextAlgo guarantees that lastSelectedPath is
		// contained in selectedPaths, and we've preserved lastSelectedPath through our
		// uniquefication process. But we could conceivably get here if an extension has
		// edited "ui:scene:selectedPaths" directly instead of using ContextAlgo,
		// in which case we emit a warning instead of crashing.
		IECore::msg( IECore::Msg::Warning, "TransformTool::updateSelection", "Last selected path not included in selection" );
	}
}

void TransformTool::preRender()
{
	if( !m_dragging )
	{
		updateSelection();
		if( m_priorityPathsDirty )
		{
			m_priorityPathsDirty = false;
			SceneGadget *sceneGadget = static_cast<SceneGadget *>( view()->viewportGadget()->getPrimaryChild() );
			if( selection().size() )
			{
				sceneGadget->setPriorityPaths( ContextAlgo::getSelectedPaths( view()->getContext() ) );
			}
			else
			{
				sceneGadget->setPriorityPaths( IECore::PathMatcher() );
			}
		}
	}

	if( !selectionEditable() )
	{
		m_handles->setVisible( false );
		return;
	}

	m_handles->setVisible( true );

	if( m_handlesDirty )
	{
		updateHandles( sizePlug()->getValue() * 75 );
		m_handlesDirty = false;
	}
}

void TransformTool::dragBegin()
{
	m_dragging = true;
}

void TransformTool::dragEnd()
{
	m_dragging = false;
	m_mergeGroupId++;
	selectionChangedSignal()( *this );
}

std::string TransformTool::undoMergeGroup() const
{
	return boost::str( boost::format( "TransformTool%1%%2%" ) % this % m_mergeGroupId );
}

bool TransformTool::keyPress( const GafferUI::KeyEvent &event )
{
	if( !activePlug()->getValue() )
	{
		return false;
	}

	if( event.key == "S" && !event.modifiers )
	{
		if( !selectionEditable() )
		{
			return false;
		}

		UndoScope undoScope( selection().back().editTarget()->ancestor<ScriptNode>() );
		for( const auto &s : selection() )
		{
			Context::Scope contextScope( s.context() );
			const auto edit = s.acquireTransformEdit();
			for( const auto &vectorPlug : { edit->translate, edit->rotate, edit->scale, edit->pivot } )
			{
				for( const auto &plug : FloatPlug::Range( *vectorPlug ) )
				{
					if( Animation::canAnimate( plug.get() ) )
					{
						const float value = plug->getValue();
						Animation::CurvePlug *curve = Animation::acquire( plug.get() );
						curve->addKey( new Animation::Key( s.context()->getTime(), value ) );
					}
				}
			}
		}
		return true;
	}
	else if( event.key == "Plus" || event.key == "Equal" )
	{
		sizePlug()->setValue( sizePlug()->getValue() + 0.2 );
	}
	else if( event.key == "Minus" || event.key == "Underscore" )
	{
		sizePlug()->setValue( max( sizePlug()->getValue() - 0.2, 0.2 ) );
	}

	return false;
}

bool TransformTool::canSetValueOrAddKey( const Gaffer::FloatPlug *plug )
{
	if( Animation::isAnimated( plug ) )
	{
		return !MetadataAlgo::readOnly( plug->source() );
	}

	return plug->settable() && !MetadataAlgo::readOnly( plug );
}

void TransformTool::setValueOrAddKey( Gaffer::FloatPlug *plug, float time, float value )
{
	if( Animation::isAnimated( plug ) )
	{
		Animation::CurvePlug *curve = Animation::acquire( plug );
		curve->addKey( new Animation::Key( time, value ) );
	}
	else
	{
		plug->setValue( value );
	}
}<|MERGE_RESOLUTION|>--- conflicted
+++ resolved
@@ -208,6 +208,17 @@
 		return;
 	}
 
+	// We disallow editing of any locations that have zero scale at any point in the
+	// hierarchy. This causes untold trouble in all sorts of places.
+	// We use this somewhat long winded detection approach to ensure we'll hit the same
+	// failure cases as we would do later on using imath with the same matrices.
+	const M44f fullTransform = scene->fullTransform( path );
+	V3f unusedScale;
+	if( !extractScaling( fullTransform, unusedScale, false ) )
+	{
+		return;
+	}
+
 	bool editScopeFound = false;
 	while( m_path.size() )
 	{
@@ -516,7 +527,6 @@
 
 	Context::Scope upstreamScope( upstreamContext() );
 
-<<<<<<< HEAD
 	if( m_transformEdit )
 	{
 		translate = m_transformEdit->translate->getValue();
@@ -542,21 +552,6 @@
 		rotate = IECore::radiansToDegrees( rotate );
 		return result;
 	}
-=======
-	// We disallow editing of any locations that have zero scale at any point in the
-	// hierarchy. This causes untold trouble in all sorts of places.
-	// We use this somewhat long winded detection approach to ensure we'll hit the same
-	// failure cases as we would do later on using imath with the same matrices.
-	const M44f fullTransform = scene->fullTransform( path );
-	V3f unusedScale;
-	if( !extractScaling( fullTransform, unusedScale, false ) )
-	{
-		return;
-	}
-
-	SceneAlgo::History::Ptr history = SceneAlgo::history( scene->transformPlug(), path );
-	updateSelectionWalk( history.get(), *this );
->>>>>>> 79fad262
 }
 
 Imath::M44f TransformTool::Selection::sceneToTransformSpace() const
