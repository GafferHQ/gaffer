//////////////////////////////////////////////////////////////////////////
//  
//  Copyright (c) 2012, Image Engine Design Inc. All rights reserved.
//  
//  Redistribution and use in source and binary forms, with or without
//  modification, are permitted provided that the following conditions are
//  met:
//  
//      * Redistributions of source code must retain the above
//        copyright notice, this list of conditions and the following
//        disclaimer.
//  
//      * Redistributions in binary form must reproduce the above
//        copyright notice, this list of conditions and the following
//        disclaimer in the documentation and/or other materials provided with
//        the distribution.
//  
//      * Neither the name of John Haddon nor the names of
//        any other contributors to this software may be used to endorse or
//        promote products derived from this software without specific prior
//        written permission.
//  
//  THIS SOFTWARE IS PROVIDED BY THE COPYRIGHT HOLDERS AND CONTRIBUTORS "AS
//  IS" AND ANY EXPRESS OR IMPLIED WARRANTIES, INCLUDING, BUT NOT LIMITED TO,
//  THE IMPLIED WARRANTIES OF MERCHANTABILITY AND FITNESS FOR A PARTICULAR
//  PURPOSE ARE DISCLAIMED. IN NO EVENT SHALL THE COPYRIGHT OWNER OR
//  CONTRIBUTORS BE LIABLE FOR ANY DIRECT, INDIRECT, INCIDENTAL, SPECIAL,
//  EXEMPLARY, OR CONSEQUENTIAL DAMAGES (INCLUDING, BUT NOT LIMITED TO,
//  PROCUREMENT OF SUBSTITUTE GOODS OR SERVICES; LOSS OF USE, DATA, OR
//  PROFITS; OR BUSINESS INTERRUPTION) HOWEVER CAUSED AND ON ANY THEORY OF
//  LIABILITY, WHETHER IN CONTRACT, STRICT LIABILITY, OR TORT (INCLUDING
//  NEGLIGENCE OR OTHERWISE) ARISING IN ANY WAY OUT OF THE USE OF THIS
//  SOFTWARE, EVEN IF ADVISED OF THE POSSIBILITY OF SUCH DAMAGE.
//  
//////////////////////////////////////////////////////////////////////////

#include "boost/python.hpp"

#include "GafferBindings/DependencyNodeBinding.h"

#include "GafferScene/SceneNode.h"
#include "GafferScene/FileSource.h"
#include "GafferScene/ModelCacheSource.h"
#include "GafferScene/SceneProcedural.h"
#include "GafferScene/SceneProcessor.h"
#include "GafferScene/AttributeCache.h"
#include "GafferScene/PrimitiveVariableProcessor.h"
#include "GafferScene/DeletePrimitiveVariables.h"
#include "GafferScene/Group.h"
#include "GafferScene/SceneTimeWarp.h"
#include "GafferScene/Plane.h"
#include "GafferScene/Seeds.h"
#include "GafferScene/Instancer.h"
#include "GafferScene/ObjectToScene.h"
#include "GafferScene/Camera.h"
#include "GafferScene/GlobalsProcessor.h"
#include "GafferScene/Options.h"
#include "GafferScene/Shader.h"
#include "GafferScene/Assignment.h"
#include "GafferScene/Filter.h"
#include "GafferScene/PathFilter.h"
#include "GafferScene/Attributes.h"
#include "GafferScene/AlembicSource.h"
#include "GafferScene/SceneContextVariables.h"
#include "GafferScene/RenderCamera.h"
#include "GafferScene/SubTree.h"
#include "GafferScene/OpenGLAttributes.h"
#include "GafferScene/SceneWriter.h"
#include "GafferScene/SceneReader.h"

#include "GafferSceneBindings/ScenePlugBinding.h"
#include "GafferSceneBindings/DisplaysBinding.h"
#include "GafferSceneBindings/PathMatcherBinding.h"
<<<<<<< HEAD
#include "GafferSceneBindings/SceneProceduralBinding.h"
=======
#include "GafferSceneBindings/PathMatcherDataBinding.h"
>>>>>>> c0581a93

using namespace boost::python;
using namespace GafferScene;
using namespace GafferSceneBindings;

BOOST_PYTHON_MODULE( _GafferScene )
{
	
	bindScenePlug();
	bindSceneProcedural();
	
<<<<<<< HEAD
	GafferBindings::DependencyNodeClass<SceneNode>();
	GafferBindings::DependencyNodeClass<Source>();
	GafferBindings::DependencyNodeClass<FileSource>();
	GafferBindings::DependencyNodeClass<ModelCacheSource>();
	GafferBindings::DependencyNodeClass<SceneProcessor>();
	GafferBindings::DependencyNodeClass<SceneElementProcessor>();
	GafferBindings::DependencyNodeClass<AttributeCache>();
	GafferBindings::DependencyNodeClass<PrimitiveVariableProcessor>();
	GafferBindings::DependencyNodeClass<DeletePrimitiveVariables>();
	GafferBindings::DependencyNodeClass<Group>();
	GafferBindings::DependencyNodeClass<SceneContextProcessorBase>();
	GafferBindings::DependencyNodeClass<SceneContextProcessor>();
	GafferBindings::DependencyNodeClass<SceneTimeWarp>();
	GafferBindings::DependencyNodeClass<ObjectSource>();
	GafferBindings::DependencyNodeClass<Plane>();
	GafferBindings::DependencyNodeClass<BranchCreator>();
	GafferBindings::DependencyNodeClass<Seeds>();
	GafferBindings::DependencyNodeClass<Instancer>();
	GafferBindings::DependencyNodeClass<ObjectToScene>();
	GafferBindings::DependencyNodeClass<Camera>();
	GafferBindings::DependencyNodeClass<GlobalsProcessor>();
	GafferBindings::DependencyNodeClass<SceneReader>();
	GafferBindings::NodeClass<SceneWriter>()
		.def( "execute", &SceneWriter::execute )
=======
	IECorePython::RefCountedClass<SceneProcedural, IECore::Renderer::Procedural>( "SceneProcedural" )
		.def(
			init<ScenePlugPtr, const Gaffer::Context *, const std::string &, optional<const IECore::PathMatcherData *> >
			(
				(	
					arg( "scenePlug" ),
					arg( "context" ),
					arg( "scenePath" ),
					arg( "pathsToExpand" ) = 0
				)
			)
		)
>>>>>>> c0581a93
	;

	bindDisplays();
	bindPathMatcher();
	bindPathMatcherData();
	
	GafferBindings::DependencyNodeClass<Options>();
	
	GafferBindings::NodeClass<Shader>()
		.def( "stateHash", (IECore::MurmurHash (Shader::*)() const )&Shader::stateHash )
		.def( "stateHash", (void (Shader::*)( IECore::MurmurHash &h ) const )&Shader::stateHash )
		.def( "state", &Shader::state )
	;
	
	GafferBindings::DependencyNodeClass<Assignment>();
	
	{
		scope s = GafferBindings::DependencyNodeClass<Filter>();
	
		enum_<Filter::Result>( "Result" )
			.value( "NoMatch", Filter::NoMatch )
			.value( "DescendantMatch", Filter::DescendantMatch )
			.value( "Match", Filter::Match )
		;
	}
				
	GafferBindings::DependencyNodeClass<PathFilter>();
	GafferBindings::DependencyNodeClass<Attributes>();
	GafferBindings::DependencyNodeClass<AlembicSource>();
	GafferBindings::DependencyNodeClass<SceneContextVariables>();
	GafferBindings::DependencyNodeClass<RenderCamera>();
	GafferBindings::DependencyNodeClass<SubTree>();
	GafferBindings::NodeClass<OpenGLAttributes>();

}<|MERGE_RESOLUTION|>--- conflicted
+++ resolved
@@ -1,6 +1,6 @@
 //////////////////////////////////////////////////////////////////////////
 //  
-//  Copyright (c) 2012, Image Engine Design Inc. All rights reserved.
+//  Copyright (c) 2012-2013, Image Engine Design Inc. All rights reserved.
 //  
 //  Redistribution and use in source and binary forms, with or without
 //  modification, are permitted provided that the following conditions are
@@ -71,11 +71,8 @@
 #include "GafferSceneBindings/ScenePlugBinding.h"
 #include "GafferSceneBindings/DisplaysBinding.h"
 #include "GafferSceneBindings/PathMatcherBinding.h"
-<<<<<<< HEAD
 #include "GafferSceneBindings/SceneProceduralBinding.h"
-=======
 #include "GafferSceneBindings/PathMatcherDataBinding.h"
->>>>>>> c0581a93
 
 using namespace boost::python;
 using namespace GafferScene;
@@ -85,9 +82,7 @@
 {
 	
 	bindScenePlug();
-	bindSceneProcedural();
 	
-<<<<<<< HEAD
 	GafferBindings::DependencyNodeClass<SceneNode>();
 	GafferBindings::DependencyNodeClass<Source>();
 	GafferBindings::DependencyNodeClass<FileSource>();
@@ -112,25 +107,13 @@
 	GafferBindings::DependencyNodeClass<SceneReader>();
 	GafferBindings::NodeClass<SceneWriter>()
 		.def( "execute", &SceneWriter::execute )
-=======
-	IECorePython::RefCountedClass<SceneProcedural, IECore::Renderer::Procedural>( "SceneProcedural" )
-		.def(
-			init<ScenePlugPtr, const Gaffer::Context *, const std::string &, optional<const IECore::PathMatcherData *> >
-			(
-				(	
-					arg( "scenePlug" ),
-					arg( "context" ),
-					arg( "scenePath" ),
-					arg( "pathsToExpand" ) = 0
-				)
-			)
-		)
->>>>>>> c0581a93
 	;
 
 	bindDisplays();
 	bindPathMatcher();
 	bindPathMatcherData();
+
+	bindSceneProcedural();
 	
 	GafferBindings::DependencyNodeClass<Options>();
 	
