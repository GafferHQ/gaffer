//////////////////////////////////////////////////////////////////////////
//
//  Copyright (c) 2013, Image Engine Design Inc. All rights reserved.
//
//  Redistribution and use in source and binary forms, with or without
//  modification, are permitted provided that the following conditions are
//  met:
//
//      * Redistributions of source code must retain the above
//        copyright notice, this list of conditions and the following
//        disclaimer.
//
//      * Redistributions in binary form must reproduce the above
//        copyright notice, this list of conditions and the following
//        disclaimer in the documentation and/or other materials provided with
//        the distribution.
//
//      * Neither the name of John Haddon nor the names of
//        any other contributors to this software may be used to endorse or
//        promote products derived from this software without specific prior
//        written permission.
//
//  THIS SOFTWARE IS PROVIDED BY THE COPYRIGHT HOLDERS AND CONTRIBUTORS "AS
//  IS" AND ANY EXPRESS OR IMPLIED WARRANTIES, INCLUDING, BUT NOT LIMITED TO,
//  THE IMPLIED WARRANTIES OF MERCHANTABILITY AND FITNESS FOR A PARTICULAR
//  PURPOSE ARE DISCLAIMED. IN NO EVENT SHALL THE COPYRIGHT OWNER OR
//  CONTRIBUTORS BE LIABLE FOR ANY DIRECT, INDIRECT, INCIDENTAL, SPECIAL,
//  EXEMPLARY, OR CONSEQUENTIAL DAMAGES (INCLUDING, BUT NOT LIMITED TO,
//  PROCUREMENT OF SUBSTITUTE GOODS OR SERVICES; LOSS OF USE, DATA, OR
//  PROFITS; OR BUSINESS INTERRUPTION) HOWEVER CAUSED AND ON ANY THEORY OF
//  LIABILITY, WHETHER IN CONTRACT, STRICT LIABILITY, OR TORT (INCLUDING
//  NEGLIGENCE OR OTHERWISE) ARISING IN ANY WAY OUT OF THE USE OF THIS
//  SOFTWARE, EVEN IF ADVISED OF THE POSSIBILITY OF SUCH DAMAGE.
//
//////////////////////////////////////////////////////////////////////////

#ifndef GAFFERIMAGETEST_PROCESSTILES_H
#define GAFFERIMAGETEST_PROCESSTILES_H

#include "GafferImageTest/Export.h"

namespace GafferImage
{

	IE_CORE_FORWARDDECLARE( ImagePlug )

} // namespace GafferImage

namespace GafferImageTest
{

/// Traverses the tiles and channels in an image, processing the channel data for each one, using
/// parallel threads to process different tiles and channels. It's useful to use this in test
// cases to exercise any thread related crashes, and also in profiling for performance improvement.
GAFFERIMAGETEST_API void processTiles( const GafferImage::ImagePlug *imagePlug );
<<<<<<< HEAD

/// Arranges for processTiles() to be called every time the image is dirtied. This is useful
/// for exposing bugs, particularly with GIL management.
boost::signals::connection connectProcessTilesToPlugDirtiedSignal( GafferImage::ConstImagePlugPtr image );
=======
>>>>>>> b8cf149a

} // namespace GafferImageTest

#endif // GAFFERIMAGETEST_PROCESSTILES_H<|MERGE_RESOLUTION|>--- conflicted
+++ resolved
@@ -49,17 +49,15 @@
 namespace GafferImageTest
 {
 
+
 /// Traverses the tiles and channels in an image, processing the channel data for each one, using
 /// parallel threads to process different tiles and channels. It's useful to use this in test
 // cases to exercise any thread related crashes, and also in profiling for performance improvement.
 GAFFERIMAGETEST_API void processTiles( const GafferImage::ImagePlug *imagePlug );
-<<<<<<< HEAD
 
 /// Arranges for processTiles() to be called every time the image is dirtied. This is useful
 /// for exposing bugs, particularly with GIL management.
-boost::signals::connection connectProcessTilesToPlugDirtiedSignal( GafferImage::ConstImagePlugPtr image );
-=======
->>>>>>> b8cf149a
+GAFFERIMAGETEST_API boost::signals::connection connectProcessTilesToPlugDirtiedSignal( GafferImage::ConstImagePlugPtr image );
 
 } // namespace GafferImageTest
 
