--- conflicted
+++ resolved
@@ -445,22 +445,18 @@
 
 		},
 
-<<<<<<< HEAD
-		"useVisibleSet" : [
-
-			"description",
+		"useVisibleSet" : {
+
+			"description" :
 			"""
 			When on, the Visible Set will control which locations are rendered.
 
 			> Tip : Use the HierarchyView and/or SetEditor to control the Visible Set.
 			""",
 
-		],
-
-		"resolvedRenderer" : [
-=======
+		},
+
 		"resolvedRenderer" : {
->>>>>>> 60a79645
 
 			"description" :
 			"""
