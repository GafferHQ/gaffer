--- conflicted
+++ resolved
@@ -92,12 +92,7 @@
 
 	nonEditable = [ i for i in inspections if not i.editable() ]
 	if len( nonEditable ) :
-		with GafferUI.PopupWindow() as __inspectorColumnPopup :
-			with GafferUI.ListContainer( GafferUI.ListContainer.Orientation.Horizontal, spacing = 4 ) :
-				GafferUI.Image( "warningSmall.png" )
-				GafferUI.Label( "<h4>{}</h4>".format( nonEditable[0].nonEditableReason() ) )
-
-		__inspectorColumnPopup.popup( parent = pathListing )
+		GafferUI.PopupWindow.showWarning( nonEditable[0].nonEditableReason(), parent = pathListing )
 		return
 
 	if not quickBoolean or not __toggleBoolean( pathListing, inspections ) :
@@ -108,10 +103,6 @@
 
 			edits = [ i.acquireEdit() for i in inspections ]
 
-<<<<<<< HEAD
-	else :
-		GafferUI.PopupWindow.showWarning( nonEditable[0].nonEditableReason(), parent = pathListing )
-=======
 			if ensureEnabled :
 				for edit in edits :
 					if isinstance( edit, ( Gaffer.NameValuePlug, Gaffer.OptionalValuePlug, Gaffer.TweakPlug ) ) :
@@ -124,7 +115,6 @@
 			__inspectorColumnPopup.plugValueWidget().setNameVisible( False )
 
 		__inspectorColumnPopup.popup( parent = pathListing )
->>>>>>> bccba6f1
 
 def __toggleableInspections( pathListing ) :
 
