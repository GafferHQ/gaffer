--- conflicted
+++ resolved
@@ -499,16 +499,11 @@
 	if path is None :
 		return False
 
-<<<<<<< HEAD
+	if not isinstance( event.data, IECore.Object ) :
+		return False
+
 	inspection = column.inspect( path )
 	if inspection is None :
-=======
-	if not isinstance( event.data, IECore.Object ) :
-		return False
-
-	inspectionContext = path.inspectionContext()
-	if inspectionContext is None :
->>>>>>> f6174c72
 		return False
 
 	__updatePointer( column, path, inspection, event )
