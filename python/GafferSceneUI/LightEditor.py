##########################################################################
#
#  Copyright (c) 2021, Cinesite VFX Ltd. All rights reserved.
#
#  Redistribution and use in source and binary forms, with or without
#  modification, are permitted provided that the following conditions are
#  met:
#
#      * Redistributions of source code must retain the above
#        copyright notice, this list of conditions and the following
#        disclaimer.
#
#      * Redistributions in binary form must reproduce the above
#        copyright notice, this list of conditions and the following
#        disclaimer in the documentation and/or other materials provided with
#        the distribution.
#
#      * Neither the name of John Haddon nor the names of
#        any other contributors to this software may be used to endorse or
#        promote products derived from this software without specific prior
#        written permission.
#
#  THIS SOFTWARE IS PROVIDED BY THE COPYRIGHT HOLDERS AND CONTRIBUTORS "AS
#  IS" AND ANY EXPRESS OR IMPLIED WARRANTIES, INCLUDING, BUT NOT LIMITED TO,
#  THE IMPLIED WARRANTIES OF MERCHANTABILITY AND FITNESS FOR A PARTICULAR
#  PURPOSE ARE DISCLAIMED. IN NO EVENT SHALL THE COPYRIGHT OWNER OR
#  CONTRIBUTORS BE LIABLE FOR ANY DIRECT, INDIRECT, INCIDENTAL, SPECIAL,
#  EXEMPLARY, OR CONSEQUENTIAL DAMAGES (INCLUDING, BUT NOT LIMITED TO,
#  PROCUREMENT OF SUBSTITUTE GOODS OR SERVICES; LOSS OF USE, DATA, OR
#  PROFITS; OR BUSINESS INTERRUPTION) HOWEVER CAUSED AND ON ANY THEORY OF
#  LIABILITY, WHETHER IN CONTRACT, STRICT LIABILITY, OR TORT (INCLUDING
#  NEGLIGENCE OR OTHERWISE) ARISING IN ANY WAY OUT OF THE USE OF THIS
#  SOFTWARE, EVEN IF ADVISED OF THE POSSIBILITY OF SUCH DAMAGE.
#
##########################################################################

import collections

import imath
import six

import IECore
import IECoreScene

import Gaffer
import GafferUI
import GafferScene
import GafferSceneUI

from GafferUI.PlugValueWidget import sole

from . import ContextAlgo
from . import _GafferSceneUI

from Qt import QtWidgets

## \todo There's some scope for reducing code duplication here, by
# introducing something like a SceneListingWidget that could be shared
# with HierarchyView.
class LightEditor( GafferUI.NodeSetEditor ) :

	# We store our settings as plugs on a node for a few reasons :
	#
	# - We want to use an EditScopePlugValueWidget, and that requires it.
	# - We get a bunch of useful widgets and signals for free.
	# - Longer term we want to refactor all Editors to derive from Node,
	#   in the same way that View does already. This will let us serialise
	#   _all_ layout state in the same format we serialise node graphs in.
	# - The `userDefault` metadata provides a convenient way of configuring
	#   defaults.
	# - The PlugLayout we use to display the settings allows users to add
	#   their own widgets to the UI.
	class Settings( Gaffer.Node ) :

		def __init__( self ) :

			Gaffer.Node.__init__( self, "LightEditorSettings" )

			self["in"] = GafferScene.ScenePlug()
			self["attribute"] = Gaffer.StringPlug( defaultValue = "light" )
			self["section"] = Gaffer.StringPlug( defaultValue = "" )
			self["editScope"] = Gaffer.Plug()

	IECore.registerRunTimeTyped( Settings )

	def __init__( self, scriptNode, **kw ) :

		column = GafferUI.ListContainer( GafferUI.ListContainer.Orientation.Vertical, borderWidth = 4, spacing = 4 )

		GafferUI.NodeSetEditor.__init__( self, column, scriptNode, nodeSet = scriptNode.focusSet(), **kw )

		self.__settingsNode = self.Settings()
		Gaffer.NodeAlgo.applyUserDefaults( self.__settingsNode )

		self.__setFilter = _GafferSceneUI._HierarchyViewSetFilter()
		self.__setFilter.setSetNames( [ "__lights" ] )

		with column :

			GafferUI.PlugLayout(
				self.__settingsNode,
				orientation = GafferUI.ListContainer.Orientation.Horizontal,
				rootSection = "Settings"
			)

			self.__pathListing = GafferUI.PathListingWidget(
				Gaffer.DictPath( {}, "/" ), # Temp till we make a ScenePath
				columns = [ _GafferSceneUI._LightEditorLocationNameColumn() ],
				selectionMode = GafferUI.PathListingWidget.SelectionMode.Cells,
				displayMode = GafferUI.PathListingWidget.DisplayMode.Tree,
			)
			self.__pathListing.setDragPointer( "objects" )
			self.__pathListing.setSortable( False )
			self.__selectionChangedConnection = self.__pathListing.selectionChangedSignal().connect(
				Gaffer.WeakMethod( self.__selectionChanged ), scoped = False
			)
<<<<<<< HEAD
			self.__pathListing.buttonDoubleClickSignal().connectFront( Gaffer.WeakMethod( self.__buttonDoubleClick ), scoped = False )
=======
			self.__pathListing.buttonDoubleClickSignal().connect( 0, Gaffer.WeakMethod( self.__buttonDoubleClick ), scoped = False )
			self.__pathListing.keyPressSignal().connect( Gaffer.WeakMethod( self.__keyPress ), scoped = False )
>>>>>>> 857926f3

		self.__settingsNode.plugSetSignal().connect( Gaffer.WeakMethod( self.__settingsPlugSet ), scoped = False )

		self.__plug = None
		self._updateFromSet()
		self.__transferSelectionFromContext()
		self.__updateColumns()

	__columnRegistry = collections.OrderedDict()

	def scene( self ) :

		return self.__plug

	# Registers a parameter to be available for editing. `rendererKey` is a pattern
	# that will be matched against `self.__settingsNode["attribute"]` to determine if
	# the column should be shown.
	@classmethod
	def registerParameter( cls, rendererKey, parameter, section = None ) :

		# We use `tuple` to store `ShaderNetwork.Parameter`, because
		# the latter isn't hashable and we need to use it as a dict key.
		if isinstance( parameter, six.string_types ) :
			parameter = ( "", parameter )
		else :
			assert( isinstance( parameter, IECoreScene.ShaderNetwork.Parameter ) )
			parameter = ( parameter.shader, parameter.name )

		GafferSceneUI.LightEditor.registerColumn(
			rendererKey,
			parameter,
			lambda scene, editScope : _GafferSceneUI._LightEditorInspectorColumn(
				GafferSceneUI.Private.ParameterInspector( scene, editScope, rendererKey, parameter )
			),
			section
		)

	@classmethod
	def registerAttribute( cls, rendererKey, attributeName, section = None ) :

		displayName = attributeName.split( ':' )[-1]
		GafferSceneUI.LightEditor.registerColumn(
			rendererKey,
			attributeName,
			lambda scene, editScope : _GafferSceneUI._LightEditorInspectorColumn(
				GafferSceneUI.Private.AttributeInspector( scene, editScope, attributeName ),
				displayName
			),
			section
		)

	# Registers a column in the Light Editor.
	# `inspectorFunction` is a callable object of the form
	# `inspectorFunction( scene, editScope )` returning a
	# `GafferSceneUI._LightEditorInspectorColumn` object.
	@classmethod
	def registerColumn( cls, rendererKey, columnKey, inspectorFunction, section = None ) :

		sections = cls.__columnRegistry.setdefault( rendererKey, collections.OrderedDict() )
		section = sections.setdefault( section, collections.OrderedDict() )

		section[columnKey] = inspectorFunction

	def __repr__( self ) :

		return "GafferSceneUI.LightEditor( scriptNode )"

	def _updateFromSet( self ) :

		# Decide what plug we're viewing.
		self.__plug = None
		self.__plugParentChangedConnection = None
		node = self._lastAddedNode()
		if node is not None :
			self.__plug = next( GafferScene.ScenePlug.RecursiveOutputRange( node ), None )
			if self.__plug is not None :
				self.__plugParentChangedConnection = self.__plug.parentChangedSignal().connect( Gaffer.WeakMethod( self.__plugParentChanged ), scoped = True )

		self.__settingsNode["in"].setInput( self.__plug )

		# Call base class update - this will trigger a call to _titleFormat(),
		# hence the need for already figuring out the plug.
		GafferUI.NodeSetEditor._updateFromSet( self )

		# Update our view of the hierarchy.
		self.__setPathListingPath()

	def _updateFromContext( self, modifiedItems ) :

		if any( ContextAlgo.affectsSelectedPaths( x ) for x in modifiedItems ) :
			self.__transferSelectionFromContext()

		for item in modifiedItems :
			if not item.startswith( "ui:" ) :
				# When the context has changed, the hierarchy of the scene may
				# have too so we should update our PathListingWidget.
				self.__setPathListingPath()
				break

	def _titleFormat( self ) :

		return GafferUI.NodeSetEditor._titleFormat(
			self,
			_maxNodes = 1 if self.__plug is not None else 0,
			_reverseNodes = True,
			_ellipsis = False
		)

	@GafferUI.LazyMethod()
	def __updateColumns( self ) :

		attribute = self.__settingsNode["attribute"].getValue()
		currentSection = self.__settingsNode["section"].getValue()

		sectionColumns = []

		for rendererKey, sections in self.__columnRegistry.items() :
			if IECore.StringAlgo.match( attribute, rendererKey ) :
				section = sections.get( currentSection or None, {} )
				sectionColumns += [ c( self.__settingsNode["in"], self.__settingsNode["editScope"] ) for c in section.values() ]

		nameColumn = self.__pathListing.getColumns()[0]
		self.__pathListing.setColumns( [ nameColumn ] + sectionColumns )

	def __settingsPlugSet( self, plug ) :

		if plug in ( self.__settingsNode["section"], self.__settingsNode["attribute"] ) :
			self.__updateColumns()

	def __plugParentChanged( self, plug, oldParent ) :

		# The plug we were viewing has been deleted or moved - find
		# another one to view.
		self._updateFromSet()

	@GafferUI.LazyMethod( deferUntilPlaybackStops = True )
	def __setPathListingPath( self ) :

		self.__setFilter.setScene( self.__plug )

		if self.__plug is not None :
			# We take a static copy of our current context for use in the ScenePath - this prevents the
			# PathListing from updating automatically when the original context changes, and allows us to take
			# control of updates ourselves in _updateFromContext(), using LazyMethod to defer the calls to this
			# function until we are visible and playback has stopped.
			contextCopy = Gaffer.Context( self.getContext() )
			self.__setFilter.setContext( contextCopy )
			self.__pathListing.setPath( GafferScene.ScenePath( self.__settingsNode["in"], contextCopy, "/", filter = self.__setFilter ) )
		else :
			self.__pathListing.setPath( Gaffer.DictPath( {}, "/" ) )

	def __selectionChanged( self, pathListing ) :

		assert( pathListing is self.__pathListing )

<<<<<<< HEAD
		with Gaffer.Signals.BlockedConnection( self._contextChangedConnection() ) :
			ContextAlgo.setSelectedPaths( self.getContext(), pathListing.getSelection() )
=======
		with Gaffer.BlockedConnection( self._contextChangedConnection() ) :
			ContextAlgo.setSelectedPaths( self.getContext(), pathListing.getSelection()[0] )
>>>>>>> 857926f3

	@GafferUI.LazyMethod( deferUntilPlaybackStops = True )
	def __transferSelectionFromContext( self ) :

<<<<<<< HEAD
		selection = ContextAlgo.getSelectedPaths( self.getContext() )
		with Gaffer.Signals.BlockedConnection( self.__selectionChangedConnection ) :
=======
		selectedPaths = ContextAlgo.getSelectedPaths( self.getContext() )
		with Gaffer.BlockedConnection( self.__selectionChangedConnection ) :
			selection = [selectedPaths] + ( [IECore.PathMatcher()] * ( len( self.__pathListing.getColumns() ) - 1 ) )
>>>>>>> 857926f3
			self.__pathListing.setSelection( selection, scrollToFirst=True, expandNonLeaf=False )

	def __buttonDoubleClick( self, pathListing, event ) :

		if event.button == event.Buttons.Left :
			self.__editSelectedCells( pathListing )

			return True

		return False

	def __keyPress( self, pathListing, event ) :

		if event.key == "Return" or event.key == "Enter" :
			self.__editSelectedCells( pathListing )

			return True

		return False

	def __editSelectedCells( self, pathListing ) :

		selection = pathListing.getSelection()
		columns = pathListing.getColumns()

		inspections = []

		with Gaffer.Context( self.getContext() ) as context :
			for i in range( 0, len( columns ) ) :
				column = columns[ i ]
				if not isinstance( column, _GafferSceneUI._LightEditorInspectorColumn ) :
					continue
				for path in selection[i].paths() :
					context["scene:path"] = GafferScene.ScenePlug.stringToPath( path )
					inspection = column.inspector().inspect()

					if inspection is not None :
						inspections.append( inspection )

		nonEditable = [ i for i in inspections if not i.editable() ]

		if len( nonEditable ) == 0 :
			edits = [ i.acquireEdit() for i in inspections ]
			warnings = "\n".join( [ i.editWarning() for i in inspections if i.editWarning() != "" ] )

			self.__popup = GafferUI.PlugPopup( edits, warning = warnings )

<<<<<<< HEAD
			self.__popup = GafferUI.PlugPopup( [ inspection.acquireEdit() ], warning = inspection.editWarning() )
			if isinstance( self.__popup.plugValueWidget(), GafferUI.TweakPlugValueWidget ) :
=======
			if isinstance( self.__popup.plugValueWidget(), GafferSceneUI.TweakPlugValueWidget ) :
>>>>>>> 857926f3
				self.__popup.plugValueWidget().setNameVisible( False )

			self.__popup.popup()

		else :

			with GafferUI.PopupWindow() as self.__popup :
				with GafferUI.ListContainer( GafferUI.ListContainer.Orientation.Horizontal, spacing = 4 ) :
					GafferUI.Image( "warningSmall.png" )
					GafferUI.Label( "<h4>{}</h4>".format( nonEditable[0].nonEditableReason() ) )

			self.__popup.popup()


GafferUI.Editor.registerType( "LightEditor", LightEditor )

##########################################################################
# Metadata controlling the settings UI
##########################################################################

Gaffer.Metadata.registerNode(

	LightEditor.Settings,

	## \todo Doing spacers with custom widgets is tedious, and we're doing it
	# in all the View UIs. Maybe we could just attach metadata to the plugs we
	# want to add space around, in the same way we use `divider` to add a divider?
	"layout:customWidget:spacer:widgetType", "GafferSceneUI.LightEditor._Spacer",
	"layout:customWidget:spacer:section", "Settings",
	"layout:customWidget:spacer:index", 3,

	plugs = {

		"*" : [

			"label", "",

		],

		"attribute" : [

			"plugValueWidget:type", "GafferUI.PresetsPlugValueWidget",
			"layout:width", 100,

		],

		"section" : [

			"plugValueWidget:type", "GafferSceneUI.LightEditor._SectionPlugValueWidget",

		],

		"editScope" : [

			"plugValueWidget:type", "GafferUI.EditScopeUI.EditScopePlugValueWidget",

		],

	}

)

class _SectionPlugValueWidget( GafferUI.PlugValueWidget ) :

	def __init__( self, plug, **kw ) :

		GafferUI.PlugValueWidget.__init__( self, QtWidgets.QTabBar(), plug, **kw )

		self._qtWidget().setDrawBase( False )

		self._qtWidget().currentChanged.connect( Gaffer.WeakMethod( self.__currentChanged ) )
		self.__ignoreCurrentChanged = False

		plug.node().plugSetSignal().connect( Gaffer.WeakMethod( self.__plugSet ), scoped = False )

		# Borrow the styling from the Spreadsheet's section chooser.
		## \todo Should we be introducing a `GafferUI.TabBar` class which can be used in
		# both?
		self._qtWidget().setProperty( "gafferClass", "GafferUI.SpreadsheetUI._SectionChooser" )

		self.__updateTabs()

	def _updateFromPlug( self ) :

		with self.getContext() :
			text = self.getPlug().getValue()

		text = "Main" if text == "" else text
		for i in range( 0, self._qtWidget().count() ) :
			if self._qtWidget().tabText( i ) == text :
				try :
					self.__ignoreCurrentChanged = True
					self._qtWidget().setCurrentIndex( i )
				finally :
					self.__ignoreCurrentChanged = False
				break

	def __currentChanged( self, index ) :

		if self.__ignoreCurrentChanged :
			return

		index = self._qtWidget().currentIndex()
		text = self._qtWidget().tabText( index )
		with Gaffer.Signals.BlockedConnection( self._plugConnections() ) :
			self.getPlug().setValue(
				text if text != "Main" else ""
			)

	def __updateTabs( self ) :

		try :
			self.__ignoreCurrentChanged = True
			while self._qtWidget().count() :
				self._qtWidget().removeTab( 0 )

			attribute = self.getPlug().node()["attribute"].getValue()

			for rendererKey, sections in LightEditor._LightEditor__columnRegistry.items() :
				if IECore.StringAlgo.match( attribute, rendererKey ) :
					for section in sections.keys() :
						self._qtWidget().addTab( section or "Main" )
		finally :
			self.__ignoreCurrentChanged = False

	def __plugSet( self, plug ) :

		if plug == self.getPlug().node()["attribute"] :
			self.__updateTabs()
			self.__currentChanged( self._qtWidget().currentIndex() )

LightEditor._SectionPlugValueWidget = _SectionPlugValueWidget

class _Spacer( GafferUI.Spacer ) :

	def __init__( self, settingsNode, **kw ) :

		GafferUI.Spacer.__init__( self, imath.V2i( 0 ) )

LightEditor._Spacer = _Spacer<|MERGE_RESOLUTION|>--- conflicted
+++ resolved
@@ -114,12 +114,8 @@
 			self.__selectionChangedConnection = self.__pathListing.selectionChangedSignal().connect(
 				Gaffer.WeakMethod( self.__selectionChanged ), scoped = False
 			)
-<<<<<<< HEAD
 			self.__pathListing.buttonDoubleClickSignal().connectFront( Gaffer.WeakMethod( self.__buttonDoubleClick ), scoped = False )
-=======
-			self.__pathListing.buttonDoubleClickSignal().connect( 0, Gaffer.WeakMethod( self.__buttonDoubleClick ), scoped = False )
 			self.__pathListing.keyPressSignal().connect( Gaffer.WeakMethod( self.__keyPress ), scoped = False )
->>>>>>> 857926f3
 
 		self.__settingsNode.plugSetSignal().connect( Gaffer.WeakMethod( self.__settingsPlugSet ), scoped = False )
 
@@ -275,25 +271,15 @@
 
 		assert( pathListing is self.__pathListing )
 
-<<<<<<< HEAD
 		with Gaffer.Signals.BlockedConnection( self._contextChangedConnection() ) :
-			ContextAlgo.setSelectedPaths( self.getContext(), pathListing.getSelection() )
-=======
-		with Gaffer.BlockedConnection( self._contextChangedConnection() ) :
 			ContextAlgo.setSelectedPaths( self.getContext(), pathListing.getSelection()[0] )
->>>>>>> 857926f3
 
 	@GafferUI.LazyMethod( deferUntilPlaybackStops = True )
 	def __transferSelectionFromContext( self ) :
 
-<<<<<<< HEAD
-		selection = ContextAlgo.getSelectedPaths( self.getContext() )
+		selectedPaths = ContextAlgo.getSelectedPaths( self.getContext() )
 		with Gaffer.Signals.BlockedConnection( self.__selectionChangedConnection ) :
-=======
-		selectedPaths = ContextAlgo.getSelectedPaths( self.getContext() )
-		with Gaffer.BlockedConnection( self.__selectionChangedConnection ) :
 			selection = [selectedPaths] + ( [IECore.PathMatcher()] * ( len( self.__pathListing.getColumns() ) - 1 ) )
->>>>>>> 857926f3
 			self.__pathListing.setSelection( selection, scrollToFirst=True, expandNonLeaf=False )
 
 	def __buttonDoubleClick( self, pathListing, event ) :
@@ -341,12 +327,7 @@
 
 			self.__popup = GafferUI.PlugPopup( edits, warning = warnings )
 
-<<<<<<< HEAD
-			self.__popup = GafferUI.PlugPopup( [ inspection.acquireEdit() ], warning = inspection.editWarning() )
 			if isinstance( self.__popup.plugValueWidget(), GafferUI.TweakPlugValueWidget ) :
-=======
-			if isinstance( self.__popup.plugValueWidget(), GafferSceneUI.TweakPlugValueWidget ) :
->>>>>>> 857926f3
 				self.__popup.plugValueWidget().setNameVisible( False )
 
 			self.__popup.popup()
