--- conflicted
+++ resolved
@@ -274,7 +274,6 @@
 
 )
 
-<<<<<<< HEAD
 # Augments PresetsPlugValueWidget label with the computed colour space
 # when preset is "Automatic". Since this involves opening the file to
 # read metadata, we do the work in the background via an auxiliary plug
@@ -319,7 +318,7 @@
 		node = plug.node()
 		if isinstance( node, GafferImage.ImageReader ) :
 			return [ node["__intermediateColorSpace"] ]
-=======
+
 class _AvailableFramesPlugValueWidget( GafferUI.PlugValueWidget ) :
 
 	def __init__( self, plug, **kw ) :
@@ -335,5 +334,4 @@
 		else :
 			self.__textWidget.setText( str( IECore.frameListFromList( list( value ) ) ) )
 
-		self.__textWidget.setErrored( exception is not None )
->>>>>>> 88dfe940
+		self.__textWidget.setErrored( exception is not None )