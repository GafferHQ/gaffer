--- conflicted
+++ resolved
@@ -66,12 +66,8 @@
 		plug = self.getPlug()
 		if plug is not None :
 			
-<<<<<<< HEAD
-			self.__numericWidget.setValue( plug.getValue() )
-=======
 			with self.getContext() :
 				self.__numericWidget.setValue( plug.getValue() )
->>>>>>> 2c77bc97
 
 			charWidth = None
 			if isinstance( plug, Gaffer.IntPlug ) :
