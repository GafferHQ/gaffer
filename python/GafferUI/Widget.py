--- conflicted
+++ resolved
@@ -418,14 +418,8 @@
 			# If the parent has changed, qt may have hidden
 			# the widget, so if necessary we reapply the visibility
 			# we actually want.
-<<<<<<< HEAD
-			
-			if self.__visible != ( not self.__qtWidget.isHidden() ) :
-				self.__qtWidget.setVisible( self.__visible )
-=======
 			if self.__visible != ( not self.__qtWidget.isHidden() ) :
 				self.__qtWidget.setVisible( self.__visible )			
->>>>>>> 2c77bc97
 			
 	## Used by the ContainerWidget classes to implement the automatic parenting
 	# using the with statement.
@@ -1265,17 +1259,12 @@
 		if qEventType==qEvent.ToolTip :
 		
 			widget = Widget._owner( qObject )
-<<<<<<< HEAD
-			QtGui.QToolTip.showText( qEvent.globalPos(), widget.getToolTip(), qObject )
-			return True
-=======
 			toolTip = widget.getToolTip()
 			if toolTip :
 				QtGui.QToolTip.showText( qEvent.globalPos(), toolTip, qObject )
 				return True
 			else :
 				return False
->>>>>>> 2c77bc97
 			
 		elif qEventType==qEvent.Show or qEventType==qEvent.Hide :
 				
